from typing import Tuple

import numpy as np

from hub.features.features import Tensor


class Image(Tensor):
<<<<<<< HEAD
    """`HubFeature` for images
    Output:
    `tf.Tensor` of type `tf.uint8` and shape `[height, width, num_channels]`
    for BMP, JPEG, and PNG images

    Example:
    ```python
    image_tensor = Image(shape=(None, None, 1),
                                encoding_format='png')
    ```
=======
    """`FeatureConnector` for images

    | Usage:
    ----------

    >>> image_tensor = Image(shape=(None, None, 1), encoding_format='png')
>>>>>>> 8defbca6
    """

    def __init__(
        self,
        shape: Tuple[int, ...] = (None, None, 3),
        dtype="uint8",
        # TODO Add back encoding_format (probably named compress) when support for png and jpg support will be added
        max_shape: Tuple[int, ...] = None,
        chunks=None,
        compressor="lz4",
    ):
        """| Construct the connector.

        Parameters
        ----------
        shape: tuple of ints or None
            The shape of decoded image:
            (height, width, channels) where height and width can be None.
            Defaults to (None, None, 3).
        dtype: `uint16` or `uint8` (default)
            `uint16` can be used only with png encoding_format
        encoding_format: 'jpeg' or 'png' (default)
             Format to serialize np.ndarray images on disk.
        max_shape : Tuple[int]
            Maximum shape of tensor shape if tensor is dynamic
        chunks : Tuple[int] | True
            Describes how to split tensor dimensions into chunks (files) to store them efficiently.
            It is anticipated that each file should be ~16MB.
            Sample Count is also in the list of tensor's dimensions (first dimension)
            If default value is chosen, automatically detects how to split into chunks


        Returns
        ----------
        `tf.Tensor` of type `tf.uint8` and shape `[height, width, num_channels]`
        for BMP, JPEG, and PNG images
        
        Raises
        ----------
        ValueError: If the shape, dtype or encoding formats are invalid

        """
        self._set_dtype(dtype)
        super().__init__(
            shape,
            dtype,
            max_shape=max_shape,
            chunks=chunks,
            compressor=compressor,
        )
        # self._set_encoding_format(encoding_format)

    def _set_encoding_format(self, encoding_format):
        """Set the encoding format."""
        if encoding_format not in ("png", "jpeg"):
            raise ValueError("Not supported encoding format")
        self.encoding_format = encoding_format

    def _set_dtype(self, dtype):
        """Set the dtype."""
        dtype = str(np.dtype(dtype))
        if dtype not in ("uint8", "uint16"):
            raise ValueError(f"Not supported dtype for {self.__class__.__name__}")
        self.dtype = dtype

    def get_attr_dict(self):
        """Return class attributes."""
        return self.__dict__<|MERGE_RESOLUTION|>--- conflicted
+++ resolved
@@ -6,7 +6,6 @@
 
 
 class Image(Tensor):
-<<<<<<< HEAD
     """`HubFeature` for images
     Output:
     `tf.Tensor` of type `tf.uint8` and shape `[height, width, num_channels]`
@@ -17,14 +16,6 @@
     image_tensor = Image(shape=(None, None, 1),
                                 encoding_format='png')
     ```
-=======
-    """`FeatureConnector` for images
-
-    | Usage:
-    ----------
-
-    >>> image_tensor = Image(shape=(None, None, 1), encoding_format='png')
->>>>>>> 8defbca6
     """
 
     def __init__(
@@ -61,7 +52,7 @@
         ----------
         `tf.Tensor` of type `tf.uint8` and shape `[height, width, num_channels]`
         for BMP, JPEG, and PNG images
-        
+
         Raises
         ----------
         ValueError: If the shape, dtype or encoding formats are invalid
