--- conflicted
+++ resolved
@@ -15,11 +15,7 @@
 from .core.transform import compute, compose
 from .util.bugout_reporter import hub_reporter
 
-<<<<<<< HEAD
-
-=======
 list = dataset.list
->>>>>>> 39aedfbe
 load = dataset.load
 empty = dataset.empty
 like = dataset.like
