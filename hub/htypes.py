--- conflicted
+++ resolved
@@ -14,11 +14,6 @@
 from re import L
 from typing import Dict
 from hub.constants import (
-<<<<<<< HEAD
-    DEFAULT_MAX_CHUNK_SIZE,
-=======
-    DEFAULT_CHUNK_COMPRESSION,
->>>>>>> bd7250f1
     DEFAULT_HTYPE,
     REQUIRE_USER_SPECIFICATION,
 )
@@ -43,13 +38,7 @@
 
 # these configs are added to every `htype`
 COMMON_CONFIGS = {
-<<<<<<< HEAD
-    "chunk_size": DEFAULT_MAX_CHUNK_SIZE,
     "sample_compression": None,
-=======
-    "chunk_compression": DEFAULT_CHUNK_COMPRESSION,
-    "sample_compression": DEFAULT_SAMPLE_COMPRESSION,
->>>>>>> bd7250f1
 }
 
 
