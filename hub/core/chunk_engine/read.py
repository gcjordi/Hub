--- conflicted
+++ resolved
@@ -1,12 +1,8 @@
 import os
-<<<<<<< HEAD
 from typing import List, Optional
 import numpy as np
 
 from hub.util.keys import get_index_map_key
-=======
-from typing import Optional
->>>>>>> 69eea24d
 
 import numpy as np
 
