--- conflicted
+++ resolved
@@ -1,22 +1,14 @@
 import os
-<<<<<<< HEAD
 from typing import List, Optional
-=======
-import pickle
 import numpy as np
 
-from .chunker import join_chunks
-
-from hub import constants
-from hub.util.keys import get_meta_key, get_index_map_key
+from hub.util.keys import get_index_map_key
 from hub.util.index import Index
->>>>>>> 28087171
 
 import numpy as np
 from hub.core.typing import StorageProvider
 
 
-<<<<<<< HEAD
 def sample_from_index_entry(
     key: str, storage: StorageProvider, index_entry: dict, dtype: str
 ) -> np.ndarray:
@@ -53,48 +45,4 @@
     array = np.frombuffer(partial_b, dtype=dtype)
     if shape is not None:
         array = array.reshape(shape)
-    return array
-=======
-def read_array(
-    key: str,
-    storage: StorageProvider,
-    index: Index = Index(),
-) -> np.ndarray:
-    """Read and join chunks into an array from storage.
-
-    Args:
-        key (str): Key for where the chunks, index_map, and meta are located in `storage` relative to it's root.
-        storage (StorageProvider): StorageProvider for reading the chunks, index_map, and meta.
-        index (Index): Index that represents which samples to read.
-
-    Returns:
-        np.ndarray: Array containing the sample(s) in the subset given by `index`.
-    """
-
-    # TODO: don't use pickle
-    meta = read_tensor_meta(key, storage)
-    index_map = pickle.loads(storage[get_index_map_key(key)])
-
-    # TODO: read samples in parallel
-    samples = []
-    for index_entry in index_map[index.to_slice()]:
-        chunks = []
-        for chunk_name in index_entry["chunk_names"]:
-            chunk_key = os.path.join(key, "chunks", chunk_name)
-            chunk = storage[chunk_key]
-
-            chunks.append(chunk)
-
-        combined_bytes = join_chunks(
-            chunks,
-            index_entry["start_byte"],
-            index_entry["end_byte"],
-        )
-
-        out_array = np.frombuffer(combined_bytes, dtype=meta["dtype"])
-        samples.append(out_array.reshape(index_entry["shape"]))
-
-    if isinstance(index.item, int):
-        samples = samples[0]
-    return np.array(samples)
->>>>>>> 28087171
+    return array