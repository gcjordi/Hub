--- conflicted
+++ resolved
@@ -3,12 +3,8 @@
 import numpy as np
 import pytest
 from hub.constants import GB, MB
-<<<<<<< HEAD
-from hub.core.chunk_engine.tests.common import (
-=======
 from hub.core.chunk_engine.tests.common import get_random_array, run_engine_test
 from hub.tests.common import (
->>>>>>> dd2bd5e0
     CHUNK_SIZE_PARAM,
     CHUNK_SIZES,
     DTYPE_PARAM,
@@ -16,16 +12,9 @@
     NUM_BATCHES_PARAM,
     SHAPE_PARAM,
     TENSOR_KEY,
-<<<<<<< HEAD
-    get_random_array,
-    parametrize_chunk_sizes,
-    parametrize_dtypes,
-    run_engine_test,
-=======
     parametrize_chunk_sizes,
     parametrize_num_batches,
     parametrize_dtypes,
->>>>>>> dd2bd5e0
 )
 from hub.core.tests.common import (
     parametrize_all_caches,
