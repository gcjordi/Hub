from typing import Generator

from hub.util.exceptions import ChunkSizeTooSmallError


def generate_chunks(
    content_bytes: memoryview,
    chunk_size: int,
    bytes_left_in_last_chunk: int = 0,
) -> Generator[memoryview, None, None]:
    """Generator function that chunks bytes (as memoryview).

    Chunking is the process of taking the input `content_bytes` and breaking it up into a sequence of smaller bytes called "chunks".
    The sizes of each chunk are <= `chunk_size`.

    Example:
        content_bytes = b"1234567890123"
        chunk_size = 4
        yields:
            b"1234"
            b"5678"
            b"9012"
            b"3"

    Args:
        content_bytes (memoryview): Memoryview of bytes to be chunked.
        chunk_size (int): Each individual chunk will be assigned this many bytes maximum.
        bytes_left_in_last_chunk (int): If chunks were created already, `bytes_left_in_last_chunk`
            should be set to the `chunk_size - len(last_chunk)`. This is so the generator's
            first output will be enough bytes to fill that chunk up to `chunk_size`.

    Yields:
        bytes: Chunk of the `content_bytes`. Will have length on the interval (1, `chunk_size`].

    Raises:
        ChunkSizeTooSmallError: If `chunk_size` <= 0
        ValueError: If `bytes_left_in_last_chunk` < 0
    """

    # validate inputs
    if chunk_size <= 0:
        raise ChunkSizeTooSmallError()
    if bytes_left_in_last_chunk < 0:
        raise ValueError("Bytes left in last chunk must be >= 0.")
    if len(content_bytes) <= 0:
        return

    # yield the remainder of the last chunk (provided as `last_chunk_num_bytes`)
    total_bytes_yielded = 0
    if bytes_left_in_last_chunk > 0:
        chunk = content_bytes[:bytes_left_in_last_chunk]
        yield chunk
        total_bytes_yielded += bytes_left_in_last_chunk

    # yield all new chunks
    while total_bytes_yielded < len(content_bytes):
        end = total_bytes_yielded + chunk_size
        chunk = content_bytes[total_bytes_yielded:end]

        yield chunk
<<<<<<< HEAD
        total_bytes_yielded += len(chunk)


def join_chunks(chunks: List[bytes], start_byte: int, end_byte: int) -> bytes:
    """Given a list of bytes that represent sequential chunks, join them into one bytes object.
    For more on chunking, see the `generate_chunks` method.

    Example:
        chunks = [b"123", b"456", b"789"]
        start_byte = 1
        end_byte = 2
        returns:
            b"2345678"

    Args:
        chunks (list[bytes]): Sequential list of bytes objects that represent chunks.
        start_byte (int): The first chunk in the sequence will ignore the bytes before `start_byte`. If 0, all bytes are included.
        end_byte (int): The last chunk in the sequence will ignore the bytes at and after `end_byte-1`. If None, all bytes are included.

    Notes:
        Bytes are indexed using: chunk[start_byte:end_byte]. That is why `chunk[end_byte]` will not be included in `chunk[start_byte:end_byte]`.
        If `len(chunks) == 1`, `start_byte`:`end_byte` will be applied to the same chunk (the first and last one).

    Returns:
        bytes: The chunks joined as one bytes object.
    """
    if len(chunks) == 1:
        return memoryview(chunks[0])[start_byte:end_byte]

    # TODO make below case efficient using memoryview
    indexed_chunks = []
    for i, chunk in enumerate(chunks):
        actual_start_byte, actual_end_byte = 0, len(chunk)

        if i <= 0:
            actual_start_byte = start_byte
        if i >= len(chunks) - 1:
            actual_end_byte = end_byte

        indexed_chunks.append(chunk[actual_start_byte:actual_end_byte])
    return b"".join(indexed_chunks)
=======
        total_bytes_yielded += len(chunk)
>>>>>>> 9783e0e9
<|MERGE_RESOLUTION|>--- conflicted
+++ resolved
@@ -58,48 +58,4 @@
         chunk = content_bytes[total_bytes_yielded:end]
 
         yield chunk
-<<<<<<< HEAD
-        total_bytes_yielded += len(chunk)
-
-
-def join_chunks(chunks: List[bytes], start_byte: int, end_byte: int) -> bytes:
-    """Given a list of bytes that represent sequential chunks, join them into one bytes object.
-    For more on chunking, see the `generate_chunks` method.
-
-    Example:
-        chunks = [b"123", b"456", b"789"]
-        start_byte = 1
-        end_byte = 2
-        returns:
-            b"2345678"
-
-    Args:
-        chunks (list[bytes]): Sequential list of bytes objects that represent chunks.
-        start_byte (int): The first chunk in the sequence will ignore the bytes before `start_byte`. If 0, all bytes are included.
-        end_byte (int): The last chunk in the sequence will ignore the bytes at and after `end_byte-1`. If None, all bytes are included.
-
-    Notes:
-        Bytes are indexed using: chunk[start_byte:end_byte]. That is why `chunk[end_byte]` will not be included in `chunk[start_byte:end_byte]`.
-        If `len(chunks) == 1`, `start_byte`:`end_byte` will be applied to the same chunk (the first and last one).
-
-    Returns:
-        bytes: The chunks joined as one bytes object.
-    """
-    if len(chunks) == 1:
-        return memoryview(chunks[0])[start_byte:end_byte]
-
-    # TODO make below case efficient using memoryview
-    indexed_chunks = []
-    for i, chunk in enumerate(chunks):
-        actual_start_byte, actual_end_byte = 0, len(chunk)
-
-        if i <= 0:
-            actual_start_byte = start_byte
-        if i >= len(chunks) - 1:
-            actual_end_byte = end_byte
-
-        indexed_chunks.append(chunk[actual_start_byte:actual_end_byte])
-    return b"".join(indexed_chunks)
-=======
-        total_bytes_yielded += len(chunk)
->>>>>>> 9783e0e9
+        total_bytes_yielded += len(chunk)