import numpy as np
from typing import Generator, Optional

from hub.util.exceptions import ChunkSizeTooSmallError


def generate_chunks(
    content_bytes: bytes,
    chunk_size: int,
    bytes_left_in_last_chunk: int = 0,
) -> Generator[bytes, None, None]:
    """Generator function that chunks bytes.

    Chunking is the process of taking the input `content_bytes` & breaking it up into a sequence of smaller bytes called "chunks".
    The sizes of each chunk are <= `chunk_size`.

    Example:
        content_bytes = b"1234567890123"
        chunk_size = 4
        yields:
            b"1234"
            b"5678"
            b"9012"
            b"3"

    Args:
        content_bytes (bytes): Bytes object with the data to be chunked.
        chunk_size (int): Each individual chunk will be assigned this many bytes maximum.
        bytes_left_in_last_chunk (int): If chunks were created already, `bytes_left_in_last_chunk`
            should be set to the `chunk_size - len(last_chunk)`. This is so the generator's
            first output will be enough bytes to fill that chunk up to `chunk_size`.

    Yields:
        bytes: Chunk of the `content_bytes`. Will have length on the interval (0, `chunk_size`].

    Raises:
        ValueError: If `chunk_size` is <= 0
        ChunkSizeTooSmallError: If `chunk_size` < `last_chunk_num_bytes`
    """

    # validate inputs
    if chunk_size <= 0:
        raise ValueError("chunk_size must be positive")
    if len(content_bytes) <= 0:
        return
<<<<<<< HEAD
    if bytes_left_in_last_chunk < 0:
        raise ValueError("Bytes left in last chunk must be >= 0.")
=======
    if last_chunk_num_bytes is None:
        bytes_left_in_last_chunk = 0
    else:
        if chunk_size < last_chunk_num_bytes:
            raise ChunkSizeTooSmallError()

        bytes_left_in_last_chunk = chunk_size - last_chunk_num_bytes
>>>>>>> 45108124

    # yield the remainder of the last chunk (provided as `last_chunk_num_bytes`)
    total_bytes_yielded = 0
    if bytes_left_in_last_chunk > 0:
        chunk = content_bytes[:bytes_left_in_last_chunk]
        yield chunk
        total_bytes_yielded += bytes_left_in_last_chunk

    # yield all new chunks
    while total_bytes_yielded < len(content_bytes):
        end = total_bytes_yielded + chunk_size
        chunk = content_bytes[total_bytes_yielded:end]

        yield chunk
        total_bytes_yielded += len(chunk)<|MERGE_RESOLUTION|>--- conflicted
+++ resolved
@@ -40,21 +40,11 @@
 
     # validate inputs
     if chunk_size <= 0:
-        raise ValueError("chunk_size must be positive")
+        raise ChunkSizeTooSmallError()
+    if bytes_left_in_last_chunk < 0:
+        raise ValueError("Bytes left in last chunk must be >= 0.")
     if len(content_bytes) <= 0:
         return
-<<<<<<< HEAD
-    if bytes_left_in_last_chunk < 0:
-        raise ValueError("Bytes left in last chunk must be >= 0.")
-=======
-    if last_chunk_num_bytes is None:
-        bytes_left_in_last_chunk = 0
-    else:
-        if chunk_size < last_chunk_num_bytes:
-            raise ChunkSizeTooSmallError()
-
-        bytes_left_in_last_chunk = chunk_size - last_chunk_num_bytes
->>>>>>> 45108124
 
     # yield the remainder of the last chunk (provided as `last_chunk_num_bytes`)
     total_bytes_yielded = 0
