--- conflicted
+++ resolved
@@ -1,7 +1,3 @@
-<<<<<<< HEAD
-from hub.util.exceptions import MetaInvalidInitFunctionCall
-=======
->>>>>>> a7a6476c
 from hub.util.callbacks import CallbackList
 from hub.core.storage.provider import StorageProvider
 from hub.core.meta.meta import Meta
@@ -9,12 +5,7 @@
 
 
 class DatasetMeta(Meta):
-<<<<<<< HEAD
-    def __init__(self, *args, **kwargs):  # unused args for faster + better error message
-        raise MetaInvalidInitFunctionCall()
-=======
     tensors: CallbackList
->>>>>>> a7a6476c
 
     @staticmethod
     def create(storage: StorageProvider):
@@ -22,16 +13,8 @@
             "tensors": CallbackList,
         }
 
-<<<<<<< HEAD
-        return Meta(get_dataset_meta_key(), storage, required_meta=required_meta)
-
-    @staticmethod
-    def load(storage: StorageProvider):
-        return Meta(get_dataset_meta_key(), storage)
-=======
         return DatasetMeta(get_dataset_meta_key(), storage, required_meta=required_meta)
 
     @staticmethod
     def load(storage: StorageProvider):
-        return DatasetMeta(get_dataset_meta_key(), storage)
->>>>>>> a7a6476c
+        return DatasetMeta(get_dataset_meta_key(), storage)