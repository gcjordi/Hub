--- conflicted
+++ resolved
@@ -90,21 +90,11 @@
         for i in range(start2d[0] + 1, end2d[0]):
             byts.append(self._data[i])
         byts.append(self._data[end2d[0]][: end2d[1]])
-<<<<<<< HEAD
-
-        ptr = malloc(end_byte - start_byte)
-
-        for byt in byts:
-            ptr = _write_pybytes(ptr, byt)
-
-        return memoryview(ptr.bytes)
-=======
-        buff = malloc(end - start)
+        buff = malloc(end_byte - start_byte)
         ptr = buff + 0
         for byt in byts:
             ptr = _write_pybytes(ptr, byt)
         return memoryview(buff.bytes)
->>>>>>> b55fc388
 
     @property
     def num_samples(self):
