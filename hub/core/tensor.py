from hub.core.index import Index
from typing import List, Tuple, Union
import numpy as np
from PIL import Image
import exiftool

from hub.core.chunk_engine.read import sample_from_index_entry
from hub.core.chunk_engine.write import write_bytes
from hub.core.meta.index_map import read_index_map, write_index_map
from hub.core.meta.tensor_meta import (
    read_tensor_meta,
    write_tensor_meta,
    update_tensor_meta_with_array,
    validate_tensor_meta,
)
from hub.core.meta.index_map import read_index_map, write_index_map
from hub.util.keys import get_tensor_meta_key, get_index_map_key
from hub.util.array import normalize_and_batchify_array_shape
from hub.core.typing import StorageProvider
from hub.util.exceptions import (
    DynamicTensorNumpyError,
    TensorAlreadyExistsError,
    TensorInvalidSampleShapeError,
    TensorMetaMismatchError,
    TensorDoesNotExistError,
    ImageReadError,
    WrongMetadataError,
)
<<<<<<< HEAD

from hub.core.chunk_engine.read import sample_from_index_entry
from hub.core.chunk_engine.write import write_bytes

from hub.core.flatten import row_wise_to_bytes
=======
from hub.util.keys import get_tensor_meta_key, get_index_map_key
from .flatten import row_wise_to_bytes
>>>>>>> 30d67f2a


def tensor_exists(key: str, storage: StorageProvider) -> bool:
    """A tensor exists if at the specified `key` and `storage` there is both a tensor meta file and index map."""

    meta_key = get_tensor_meta_key(key)
    index_map_key = get_index_map_key(key)
    return meta_key in storage and index_map_key in storage


def create_tensor(key: str, storage: StorageProvider, meta: dict):
    """If a tensor does not exist, create a new one with the provided meta.

    Args:
        key (str): Key for where the chunks, index_map, and meta will be located in `storage` relative to it's root.
        storage (StorageProvider): StorageProvider that all tensor data is written to.
        meta (dict): Meta for the tensor. For required properties, see `default_tensor_meta`.

    Raises:
        TensorAlreadyExistsError: If a tensor defined with `key` already exists.
    """

    if tensor_exists(key, storage):
        raise TensorAlreadyExistsError(key)

    validate_tensor_meta(meta)

    write_tensor_meta(key, storage, meta)
    write_index_map(key, storage, [])


def add_samples_to_tensor(
    array: np.ndarray,
    key: str,
    storage: StorageProvider,
    batched: bool = False,
):
    """Adds samples to a tensor that already exists. `array` is chunked and sent to `storage`.
    For more on chunking, see the `generate_chunks` method.
    Args:
        array (np.ndarray): Array to be chunked/written. Batch axis (`array.shape[0]`) is optional, if `array` does
        have a batch axis, you should pass the argument `batched=True`.
        key (str): Key for where the chunks, index_map, and meta will be located in `storage` relative to it's root.
        storage (StorageProvider): StorageProvider for storing the chunks, index_map, and meta.
        batched (bool): If True, the provided `array`'s first axis (`shape[0]`) will be considered it's batch axis.
        If False, a new axis will be created with a size of 1 (`array.shape[0] == 1`). default=False
    Raises:
        TensorDoesNotExistError: If a tensor at `key` does not exist. A tensor must be created first using
        `create_tensor(...)`.
    """

    if not tensor_exists(key, storage):
        raise TensorDoesNotExistError(key)

    index_map = read_index_map(key, storage)
    tensor_meta = read_tensor_meta(key, storage)

    array = normalize_and_batchify_array_shape(array, batched=batched)
    if "min_shape" not in tensor_meta:
        tensor_meta = update_tensor_meta_with_array(tensor_meta, array, batched=True)

    _check_array_and_tensor_are_compatible(tensor_meta, array)

    # TODO: get the tobytes function from meta
    tobytes = row_wise_to_bytes

    array_length = array.shape[0]
    for i in range(array_length):
        sample = array[i]

        if 0 in sample.shape:
            # if sample has a 0 in the shape, no data will be written
            index_map_entry = {"chunk_names": []}  # type: ignore

        else:
            # TODO: we may want to call `tobytes` on `array` and call memoryview on that. this may depend on the access patterns we
            # choose to optimize for.
            b = memoryview(tobytes(sample))

            index_map_entry = write_bytes(
                b, key, tensor_meta["chunk_size"], storage, index_map
            )

        index_map_entry["shape"] = sample.shape
        _update_tensor_meta_shapes(sample.shape, tensor_meta)
        index_map.append(index_map_entry)

    tensor_meta["length"] += array_length

    write_tensor_meta(key, storage, tensor_meta)
    write_index_map(key, storage, index_map)


def read_samples_from_tensor(
    key: str,
    storage: StorageProvider,
    index: Index = Index(),
    aslist: bool = False,
) -> Union[np.ndarray, List[np.ndarray]]:
    """Read (and unpack) samples from a tensor as an np.ndarray.

    Args:
        key (str): Key for where the chunks, index_map, and meta are located in `storage` relative to it's root.
        storage (StorageProvider): StorageProvider for reading the chunks, index_map, and meta.
        index (Index): Index that represents which samples to read.
        aslist (bool): If True, a list of np.ndarrays will be returned. Helpful for dynamic tensors.
            If False, a single np.ndarray will be returned unless the samples are dynamically shaped, in which case
            an error is raised.

    Raises:
        DynamicTensorNumpyError: If reading a dynamically-shaped array slice without `aslist=True`.
        NotImplementedError: Empty samples (shape contains 0) not implemented.

    Returns:
        np.ndarray: Array containing the sample(s) in the `array_slice` slice.
    """

    meta = read_tensor_meta(key, storage)
    index_map = read_index_map(key, storage)
    index_entries = [index_map[i] for i in index.values[0].indices(len(index_map))]

    dtype = meta["dtype"]

    # TODO: read samples in parallel
    samples = []
    for i, index_entry in enumerate(index_entries):
        shape = index_entry["shape"]

        # check if all samples are the same shape
        last_shape = index_entries[i - 1]["shape"]
        if not aslist and shape != last_shape:
            raise DynamicTensorNumpyError(key, index)

        if 0 in shape:
            # TODO: implement support for 0s in shape and update docstring
            raise NotImplementedError("0s in shapes are not supported yet.")

        array = sample_from_index_entry(key, storage, index_entry, dtype)
        samples.append(array)

    if aslist:
        if index.values[0].subscriptable():
            return samples
        else:
            return samples[0]

    return index.apply(np.array(samples))


def _check_array_and_tensor_are_compatible(tensor_meta: dict, array: np.ndarray):
    """An array is considered incompatible with a tensor if the `tensor_meta` entries don't match the `array` properties.
    Args:
        tensor_meta (dict): Tensor meta containing the expected properties of `array`.
        array (np.ndarray): Candidate array to check compatibility with `tensor_meta`.
    Raises:
        TensorMetaMismatchError: When `array` properties do not match the `tensor_meta`'s exactly. Also when
        `len(array.shape)` != len(tensor_meta max/min shapes).
        TensorInvalidSampleShapeError: All samples must have the same dimensionality (`len(sample.shape)`).
    """

    if tensor_meta["dtype"] != array.dtype.name:
        raise TensorMetaMismatchError("dtype", tensor_meta["dtype"], array.dtype.name)

    sample_shape = array.shape[1:]

    expected_shape_len = len(tensor_meta["min_shape"])
    actual_shape_len = len(sample_shape)
    if expected_shape_len != actual_shape_len:
        raise TensorInvalidSampleShapeError(
            "Sample shape length is expected to be {}, actual length is {}.".format(
                expected_shape_len, actual_shape_len
            ),
            sample_shape,
        )

<<<<<<< HEAD
    # TODO: remove these once dynamic shapes are supported and update docstring
    if not np.array_equal(tensor_meta["max_shape"], sample_shape):
        raise NotImplementedError("Dynamic shapes are not supported yet.")
    if not np.array_equal(tensor_meta["min_shape"], sample_shape):
        raise NotImplementedError("Dynamic shapes are not supported yet.")


def read(image_path: str, check_meta: bool = True):
    """
    Get image bytes and metadata.

    Args:
        image_path (str): Path to the image file.
        check_meta (bool): If True, check if image can be read and image metadata
            information corresponds to the actual image parameters.

    Raises:
        ImageReadError: If image can't be opened by PIL.Image.open()
        WrongMetadataError: If any parameter from metadata doesn't match the image.

    Returns:
        Dictionary containing image bytes, extension, dtype and shape.
    """
    with exiftool.ExifTool() as et:
        metadata = et.get_metadata(image_path)
    with open(image_path, "rb") as image_file:
        image_bytes = image_file.read()
    meta_size = tuple(map(int, metadata["Composite:ImageSize"].split("x")))
    for meta_key, meta_value in metadata.items():
        if meta_key.endswith("FileType"):
            meta_extension = meta_value
        elif "ColorComponents" in meta_key:
            meta_channels = meta_value
        elif "PNG:ColorType" in meta_key:
            color_type = int(meta_value)
            if color_type == 6:
                meta_channels = 4
            elif color_type == 4:
                meta_channels = 2
            elif color_type == 2:
                meta_channels = 3
            else:
                meta_channels = 1
        elif "BitDepth" in meta_key or "BitsPerSample" in meta_key:
            meta_dtype = "uint" + str(meta_value)
    if check_meta:
        try:
            image = Image.open(image_path)
        except Exception as e:
            raise ImageReadError(image_path, e)
        image_arr = np.asarray(image)
        image_dtype = image_arr.dtype
        if image.mode == "RGB":
            image_channels = 3
        elif image.mode == "RGBA":
            image_channels = 4
        else:
            image_channels = 1
        image_size = image.size
        image_extension = image.format
        if (
            meta_size != image_size
            or meta_extension != image_extension
            or meta_channels != image_channels
            or meta_dtype != image_dtype
        ):
            import pdb

            pdb.set_trace()
            raise WrongMetadataError(image_path)
    return {
        "bytes": image_bytes,
        "name": image_path.split("/")[-1],
        "dtype": meta_dtype,
        "size": meta_size,
        "channels": meta_channels,
        "extension": meta_extension,
    }
=======

def _update_tensor_meta_shapes(shape: Tuple[int], tensor_meta: dict):
    tensor_meta["min_shape"] = tuple(np.minimum(tensor_meta["min_shape"], shape))
    tensor_meta["max_shape"] = tuple(np.maximum(tensor_meta["max_shape"], shape))
>>>>>>> 30d67f2a
<|MERGE_RESOLUTION|>--- conflicted
+++ resolved
@@ -26,16 +26,12 @@
     ImageReadError,
     WrongMetadataError,
 )
-<<<<<<< HEAD
 
 from hub.core.chunk_engine.read import sample_from_index_entry
 from hub.core.chunk_engine.write import write_bytes
 
 from hub.core.flatten import row_wise_to_bytes
-=======
 from hub.util.keys import get_tensor_meta_key, get_index_map_key
-from .flatten import row_wise_to_bytes
->>>>>>> 30d67f2a
 
 
 def tensor_exists(key: str, storage: StorageProvider) -> bool:
@@ -211,7 +207,6 @@
             sample_shape,
         )
 
-<<<<<<< HEAD
     # TODO: remove these once dynamic shapes are supported and update docstring
     if not np.array_equal(tensor_meta["max_shape"], sample_shape):
         raise NotImplementedError("Dynamic shapes are not supported yet.")
@@ -288,11 +283,10 @@
         "dtype": meta_dtype,
         "size": meta_size,
         "channels": meta_channels,
-        "extension": meta_extension,
+        "compression": meta_extension,
     }
-=======
+
 
 def _update_tensor_meta_shapes(shape: Tuple[int], tensor_meta: dict):
     tensor_meta["min_shape"] = tuple(np.minimum(tensor_meta["min_shape"], shape))
-    tensor_meta["max_shape"] = tuple(np.maximum(tensor_meta["max_shape"], shape))
->>>>>>> 30d67f2a
+    tensor_meta["max_shape"] = tuple(np.maximum(tensor_meta["max_shape"], shape))