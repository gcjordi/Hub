<<<<<<< HEAD
=======
from hub.htypes import DEFAULT_HTYPE
from hub.core.meta.tensor_meta import TensorMeta
>>>>>>> a7a6476c
from hub.core.meta.index_meta import IndexMeta
from hub.core.index import Index
from typing import List, Tuple, Union
import numpy as np

from hub.core.chunk_engine.read import sample_from_index_entry
from hub.core.chunk_engine.write import write_bytes
<<<<<<< HEAD
from hub.core.meta.tensor_meta import (
    read_tensor_meta,
    write_tensor_meta,
    update_tensor_meta_with_array,
    validate_tensor_meta,
)
=======
>>>>>>> a7a6476c
from hub.util.keys import get_index_meta_key, get_tensor_meta_key
from hub.util.array import normalize_and_batchify_array_shape
from hub.core.typing import StorageProvider
from hub.util.exceptions import (
    DynamicTensorNumpyError,
    TensorAlreadyExistsError,
    TensorInvalidSampleShapeError,
    TensorMetaMismatchError,
    TensorDoesNotExistError,
)
from .flatten import row_wise_to_bytes


def tensor_exists(key: str, storage: StorageProvider) -> bool:
    """A tensor exists if at the specified `key` and `storage` there is both a tensor meta file and index map."""

    meta_key = get_tensor_meta_key(key)
    index_meta_key = get_index_meta_key(key)
    return meta_key in storage and index_meta_key in storage


def create_tensor(
    key: str,
    storage: StorageProvider,
    htype: str = DEFAULT_HTYPE,
    htype_overwrite: dict = {},
):
    """If a tensor does not exist, create a new one with the provided meta.

    Args:
        key (str): Key for where the chunks, index_meta, and tensor_meta will be located in `storage` relative to it's root.
        storage (StorageProvider): StorageProvider that all tensor data is written to.
        htype (str): Htype is how the default tensor metadata is defined.
        htype_overwrite (dict): All `htype` properties may be overwritten explicitly. Any property in `htype_overwrite` is
            prioritized over the `htype`'s defaults.

    Raises:
        TensorAlreadyExistsError: If a tensor defined with `key` already exists.
    """

    if tensor_exists(key, storage):
        raise TensorAlreadyExistsError(key)

<<<<<<< HEAD
    validate_tensor_meta(meta)

    write_tensor_meta(key, storage, meta)
=======
    TensorMeta.create(key, storage, htype=htype, htype_overwrite=htype_overwrite)
>>>>>>> a7a6476c
    IndexMeta.create(key, storage)


def add_samples_to_tensor(
    array: np.ndarray,
    key: str,
    storage: StorageProvider,
    batched: bool = False,
<<<<<<< HEAD
=======
    tensor_meta: TensorMeta = None,
>>>>>>> a7a6476c
    index_meta: IndexMeta = None,
):
    """Adds samples to a tensor that already exists. `array` is chunked and sent to `storage`.
    For more on chunking, see the `generate_chunks` method.

    Args:
        array (np.ndarray): Array to be chunked/written. Batch axis (`array.shape[0]`) is optional, if `array` does
<<<<<<< HEAD
        have a batch axis, you should pass the argument `batched=True`.
=======
            have a batch axis, you should pass the argument `batched=True`.
>>>>>>> a7a6476c
        key (str): Key for where the chunks, index_meta, and meta will be located in `storage` relative to it's root.
        storage (StorageProvider): StorageProvider for storing the chunks, index_meta, and meta.
        batched (bool): If True, the provided `array`'s first axis (`shape[0]`) will be considered it's batch axis.
            If False, a new axis will be created with a size of 1 (`array.shape[0] == 1`). default=False
        tensor_meta (TensorMeta): Optionally provide a `TensorMeta`. If not provided, it will be loaded from `storage`.
        index_meta (IndexMeta): Optionally proivide an `IndexMeta`. If not provided, it will be loaded from `storage`.

    Raises:
        TensorDoesNotExistError: If a tensor at `key` does not exist. A tensor must be created first using
            `create_tensor(...)`.
    """

    if not tensor_exists(key, storage):
        raise TensorDoesNotExistError(key)

    if index_meta is None:
        index_meta = IndexMeta.load(key, storage)
<<<<<<< HEAD

    tensor_meta = read_tensor_meta(key, storage)
=======
    if tensor_meta is None:
        tensor_meta = TensorMeta.load(key, storage)
>>>>>>> a7a6476c

    array = normalize_and_batchify_array_shape(array, batched=batched)

    if len(tensor_meta.max_shape) <= 0:
        tensor_meta.update_tensor_meta_with_array(array, batched=True)

    _check_array_and_tensor_are_compatible(tensor_meta, array)

    # TODO: get the tobytes function from meta
    tobytes = row_wise_to_bytes

    array_length = array.shape[0]
    for i in range(array_length):
        sample = array[i]
        if 0 in sample.shape:
            # if sample has a 0 in the shape, no data will be written
            index_entry = {"chunk_names": []}  # type: ignore
<<<<<<< HEAD

=======
>>>>>>> a7a6476c
        else:
            # TODO: we may want to call `tobytes` on `array` and call memoryview on that. this may depend on the access patterns we
            # choose to optimize for.
            b = memoryview(tobytes(sample))
<<<<<<< HEAD

            # TODO: remove `index_entry` return value
            index_entry = write_bytes(
                b, key, tensor_meta["chunk_size"], storage, index_meta
            )

        index_entry["shape"] = sample.shape
        _update_tensor_meta_shapes(sample.shape, tensor_meta)
        index_meta.entries.append(index_entry)

    tensor_meta["length"] += array_length

    write_tensor_meta(key, storage, tensor_meta)
=======
            write_bytes(
                b,
                key,
                tensor_meta.chunk_size,
                storage,
                index_meta,
                extra_sample_meta={"shape": sample.shape},
            )

        tensor_meta.update_shape_interval(sample.shape)

    tensor_meta.length += array_length
>>>>>>> a7a6476c


def read_samples_from_tensor(
    key: str,
    storage: StorageProvider,
    index: Index = Index(),
    aslist: bool = False,
) -> Union[np.ndarray, List[np.ndarray]]:
    """Read (and unpack) samples from a tensor as an np.ndarray.

    Args:
        key (str): Key for where the chunks, index_meta, and meta are located in `storage` relative to it's root.
        storage (StorageProvider): StorageProvider for reading the chunks, index_meta, and meta.
        index (Index): Index that represents which samples to read.
        aslist (bool): If True, a list of np.ndarrays will be returned. Helpful for dynamic tensors.
            If False, a single np.ndarray will be returned unless the samples are dynamically shaped, in which case
            an error is raised.

    Raises:
        DynamicTensorNumpyError: If reading a dynamically-shaped array slice without `aslist=True`.
        NotImplementedError: Empty samples (shape contains 0) not implemented.

    Returns:
        np.ndarray: Array containing the sample(s) in the `array_slice` slice.
    """

<<<<<<< HEAD
    meta = read_tensor_meta(key, storage)
    index_meta = IndexMeta.load(key, storage)
    index_entries = [
        index_meta.entries[i] for i in index.values[0].indices(len(index_meta.entries))
    ]
=======
    index_meta = IndexMeta.load(key, storage)
    tensor_meta = TensorMeta.load(key, storage)
>>>>>>> a7a6476c

    index_entries = [
        index_meta.entries[i] for i in index.values[0].indices(len(index_meta.entries))
    ]

    # TODO: read samples in parallel
    samples = []
    for i, index_entry in enumerate(index_entries):
        shape = index_entry["shape"]

        # check if all samples are the same shape
        last_shape = index_entries[i - 1]["shape"]
        if not aslist and shape != last_shape:
            raise DynamicTensorNumpyError(key, index)

        if 0 in shape:
            # TODO: implement support for 0s in shape and update docstring
            raise NotImplementedError("0s in shapes are not supported yet.")

        array = sample_from_index_entry(key, storage, index_entry, tensor_meta.dtype)
        samples.append(array)

    if aslist:
        if index.values[0].subscriptable():
            return samples
        else:
            return samples[0]

    return index.apply(np.array(samples))


def _check_array_and_tensor_are_compatible(tensor_meta: TensorMeta, array: np.ndarray):
    """An array is considered incompatible with a tensor if the `tensor_meta` entries don't match the `array` properties.
    Args:
        tensor_meta (dict): Tensor meta containing the expected properties of `array`.
        array (np.ndarray): Candidate array to check compatibility with `tensor_meta`.
    Raises:
        TensorMetaMismatchError: When `array` properties do not match the `tensor_meta`'s exactly. Also when
        `len(array.shape)` != len(tensor_meta max/min shapes).
        TensorInvalidSampleShapeError: All samples must have the same dimensionality (`len(sample.shape)`).
    """

    if tensor_meta.dtype != array.dtype.name:
        raise TensorMetaMismatchError("dtype", tensor_meta.dtype, array.dtype.name)

    sample_shape = array.shape[1:]

    expected_shape_len = len(tensor_meta.min_shape)
    actual_shape_len = len(sample_shape)
    if expected_shape_len != actual_shape_len:
        raise TensorInvalidSampleShapeError(
            "Sample shape length is expected to be {}, actual length is {}.".format(
                expected_shape_len, actual_shape_len
            ),
            sample_shape,
        )<|MERGE_RESOLUTION|>--- conflicted
+++ resolved
@@ -1,8 +1,5 @@
-<<<<<<< HEAD
-=======
 from hub.htypes import DEFAULT_HTYPE
 from hub.core.meta.tensor_meta import TensorMeta
->>>>>>> a7a6476c
 from hub.core.meta.index_meta import IndexMeta
 from hub.core.index import Index
 from typing import List, Tuple, Union
@@ -10,15 +7,6 @@
 
 from hub.core.chunk_engine.read import sample_from_index_entry
 from hub.core.chunk_engine.write import write_bytes
-<<<<<<< HEAD
-from hub.core.meta.tensor_meta import (
-    read_tensor_meta,
-    write_tensor_meta,
-    update_tensor_meta_with_array,
-    validate_tensor_meta,
-)
-=======
->>>>>>> a7a6476c
 from hub.util.keys import get_index_meta_key, get_tensor_meta_key
 from hub.util.array import normalize_and_batchify_array_shape
 from hub.core.typing import StorageProvider
@@ -62,13 +50,7 @@
     if tensor_exists(key, storage):
         raise TensorAlreadyExistsError(key)
 
-<<<<<<< HEAD
-    validate_tensor_meta(meta)
-
-    write_tensor_meta(key, storage, meta)
-=======
     TensorMeta.create(key, storage, htype=htype, htype_overwrite=htype_overwrite)
->>>>>>> a7a6476c
     IndexMeta.create(key, storage)
 
 
@@ -77,10 +59,7 @@
     key: str,
     storage: StorageProvider,
     batched: bool = False,
-<<<<<<< HEAD
-=======
     tensor_meta: TensorMeta = None,
->>>>>>> a7a6476c
     index_meta: IndexMeta = None,
 ):
     """Adds samples to a tensor that already exists. `array` is chunked and sent to `storage`.
@@ -88,11 +67,7 @@
 
     Args:
         array (np.ndarray): Array to be chunked/written. Batch axis (`array.shape[0]`) is optional, if `array` does
-<<<<<<< HEAD
-        have a batch axis, you should pass the argument `batched=True`.
-=======
             have a batch axis, you should pass the argument `batched=True`.
->>>>>>> a7a6476c
         key (str): Key for where the chunks, index_meta, and meta will be located in `storage` relative to it's root.
         storage (StorageProvider): StorageProvider for storing the chunks, index_meta, and meta.
         batched (bool): If True, the provided `array`'s first axis (`shape[0]`) will be considered it's batch axis.
@@ -110,13 +85,8 @@
 
     if index_meta is None:
         index_meta = IndexMeta.load(key, storage)
-<<<<<<< HEAD
-
-    tensor_meta = read_tensor_meta(key, storage)
-=======
     if tensor_meta is None:
         tensor_meta = TensorMeta.load(key, storage)
->>>>>>> a7a6476c
 
     array = normalize_and_batchify_array_shape(array, batched=batched)
 
@@ -134,29 +104,10 @@
         if 0 in sample.shape:
             # if sample has a 0 in the shape, no data will be written
             index_entry = {"chunk_names": []}  # type: ignore
-<<<<<<< HEAD
-
-=======
->>>>>>> a7a6476c
         else:
             # TODO: we may want to call `tobytes` on `array` and call memoryview on that. this may depend on the access patterns we
             # choose to optimize for.
             b = memoryview(tobytes(sample))
-<<<<<<< HEAD
-
-            # TODO: remove `index_entry` return value
-            index_entry = write_bytes(
-                b, key, tensor_meta["chunk_size"], storage, index_meta
-            )
-
-        index_entry["shape"] = sample.shape
-        _update_tensor_meta_shapes(sample.shape, tensor_meta)
-        index_meta.entries.append(index_entry)
-
-    tensor_meta["length"] += array_length
-
-    write_tensor_meta(key, storage, tensor_meta)
-=======
             write_bytes(
                 b,
                 key,
@@ -169,7 +120,6 @@
         tensor_meta.update_shape_interval(sample.shape)
 
     tensor_meta.length += array_length
->>>>>>> a7a6476c
 
 
 def read_samples_from_tensor(
@@ -196,16 +146,8 @@
         np.ndarray: Array containing the sample(s) in the `array_slice` slice.
     """
 
-<<<<<<< HEAD
-    meta = read_tensor_meta(key, storage)
-    index_meta = IndexMeta.load(key, storage)
-    index_entries = [
-        index_meta.entries[i] for i in index.values[0].indices(len(index_meta.entries))
-    ]
-=======
     index_meta = IndexMeta.load(key, storage)
     tensor_meta = TensorMeta.load(key, storage)
->>>>>>> a7a6476c
 
     index_entries = [
         index_meta.entries[i] for i in index.values[0].indices(len(index_meta.entries))
