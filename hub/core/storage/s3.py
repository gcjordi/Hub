--- conflicted
+++ resolved
@@ -21,7 +21,6 @@
         endpoint_url: Optional[str] = None,
         aws_region: Optional[str] = None,
         max_pool_connections: int = 50,
-        mode: Optional[str] = None,
         client=None,
     ):
         """Initializes the S3Provider
@@ -50,7 +49,6 @@
         self.aws_region: Optional[str] = aws_region
         self.endpoint_url: Optional[str] = endpoint_url
         self.expiration: Optional[str] = None
-        self.mode: Optional[str] = mode
         self.root = root
 
         root = root.replace("s3://", "")
@@ -93,11 +91,8 @@
             S3SetError: Any S3 error encountered while setting the value at the path.
             ReadOnlyError: If the provider is in read-only mode.
         """
-<<<<<<< HEAD
-        self._check_update_creds()
-=======
-        self.check_readonly()
->>>>>>> 6deed15e
+        self.check_readonly()
+        self._check_update_creds()
         try:
             path = posixpath.join(self.path, path)
             content = bytearray(memoryview(content))
@@ -124,11 +119,8 @@
             S3GetError: Any other error other than KeyError while retrieving the object.
             ReadOnlyError: If the provider is in read-only mode.
         """
-<<<<<<< HEAD
-        self._check_update_creds()
-=======
-        self.check_readonly()
->>>>>>> 6deed15e
+        self.check_readonly()
+        self._check_update_creds()
         try:
             path = posixpath.join(self.path, path)
             resp = self.client.get_object(
@@ -154,11 +146,8 @@
                 won't raise KeyError.
             ReadOnlyError: If the provider is in read-only mode.
         """
-<<<<<<< HEAD
-        self._check_update_creds()
-=======
-        self.check_readonly()
->>>>>>> 6deed15e
+        self.check_readonly()
+        self._check_update_creds()
         try:
             path = posixpath.join(self.path, path)
             self.client.delete_object(Bucket=self.bucket, Key=path)
@@ -212,11 +201,8 @@
 
     def clear(self):
         """Deletes ALL data on the s3 bucket (under self.root). Exercise caution!"""
-<<<<<<< HEAD
-        self._check_update_creds()
-=======
-        self.check_readonly()
->>>>>>> 6deed15e
+        self.check_readonly()
+        self._check_update_creds()
         if self.resource is not None:
             bucket = self.resource.Bucket(self.bucket)
             bucket.objects.filter(Prefix=self.path).delete()
@@ -239,12 +225,15 @@
         This would only happen for datasets stored on Hub storage for which temporary 12 hour credentials are generated.
         """
         if self.expiration and float(self.expiration) < time.time():
-            hub_client = HubBackendClient()
+            client = HubBackendClient()
             org_id, ds_name = self.tag.split("/")
-            url, creds, mode, expiration = hub_client.get_dataset_credentials(
-                org_id,
-                ds_name,
-                self.mode,
+
+            if hasattr(self, "read_only") and self.read_only:
+                mode = "r"
+            else:
+                mode = "a"
+            url, creds, mode, expiration = client.get_dataset_credentials(
+                org_id, ds_name, mode
             )
             self.expiration = expiration
             self.client = boto3.client(
