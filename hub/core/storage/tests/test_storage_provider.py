<<<<<<< HEAD
from hub.core.storage.memory import MemoryProvider
=======
from hub.tests.storage_fixtures import enabled_storages
from hub.tests.cache_fixtures import enabled_cache_chains
>>>>>>> 3e424e14
import pytest

from click.testing import CliRunner
from hub.constants import MB
import pickle


KEY = "file"


# helper functions for tests
def check_storage_provider(storage):
    FILE_1 = f"{KEY}_1"
    FILE_2 = f"{KEY}_2"

    storage[FILE_1] = b"hello world"
    assert storage[FILE_1] == b"hello world"
    assert storage.get_bytes(FILE_1, 2, 5) == b"llo"

    storage.set_bytes(FILE_1, b"abcde", 6)
    assert storage[FILE_1] == b"hello abcde"

    storage.set_bytes(FILE_1, b"tuvwxyz", 6)
    assert storage[FILE_1] == b"hello tuvwxyz"

    storage.set_bytes(FILE_2, b"hello world", 3)
    assert storage[FILE_2] == b"\x00\x00\x00hello world"
    storage.set_bytes(FILE_2, b"new_text", overwrite=True)
    assert storage[FILE_2] == b"new_text"

    assert len(storage) >= 1

    for _ in storage:
        pass

    del storage[FILE_1]
    del storage[FILE_2]

    with pytest.raises(KeyError):
        storage[FILE_1]
    storage.flush()


def check_cache_state(cache, expected_state):
    assert cache.dirty_keys == expected_state[0]
    assert set(cache.lru_sizes.keys()) == expected_state[1]
    assert len(cache.cache_storage) == expected_state[2]
    assert len(cache.next_storage) == expected_state[3]
    assert cache.cache_used == expected_state[4]
    assert len(cache) == expected_state[5]


def check_cache(cache):
    chunk = b"0123456789123456" * MB
    FILE_1, FILE_2, FILE_3 = f"{KEY}_1", f"{KEY}_2", f"{KEY}_3"
    check_cache_state(cache, expected_state=[set(), set(), 0, 0, 0, 0])

    cache[FILE_1] = chunk
    check_cache_state(cache, expected_state=[{FILE_1}, {FILE_1}, 1, 0, 16 * MB, 1])

    cache[FILE_2] = chunk
    check_cache_state(
        cache, expected_state=[{FILE_1, FILE_2}, {FILE_1, FILE_2}, 2, 0, 32 * MB, 2]
    )

    cache[FILE_3] = chunk
    check_cache_state(
        cache, expected_state=[{FILE_3, FILE_2}, {FILE_3, FILE_2}, 2, 1, 32 * MB, 3]
    )

    cache[FILE_1]
    check_cache_state(
        cache, expected_state=[{FILE_3}, {FILE_1, FILE_3}, 2, 2, 32 * MB, 3]
    )

    cache[FILE_3]
    check_cache_state(
        cache, expected_state=[{FILE_3}, {FILE_1, FILE_3}, 2, 2, 32 * MB, 3]
    )

    del cache[FILE_3]
    check_cache_state(cache, expected_state=[set(), {FILE_1}, 1, 2, 16 * MB, 2])

    del cache[FILE_1]
    check_cache_state(cache, expected_state=[set(), set(), 0, 1, 0, 1])

    del cache[FILE_2]
    check_cache_state(cache, expected_state=[set(), set(), 0, 0, 0, 0])

    with pytest.raises(KeyError):
        cache[FILE_1]

    cache[FILE_1] = chunk
    check_cache_state(cache, expected_state=[{FILE_1}, {FILE_1}, 1, 0, 16 * MB, 1])

    cache[FILE_2] = chunk
    check_cache_state(
        cache, expected_state=[{FILE_1, FILE_2}, {FILE_1, FILE_2}, 2, 0, 32 * MB, 2]
    )

    cache.flush()
    check_cache_state(cache, expected_state=[set(), {FILE_1, FILE_2}, 2, 2, 32 * MB, 2])

    cache.clear()
    check_cache_state(cache, expected_state=[set(), set(), 0, 0, 0, 0])

    cache[FILE_1] = chunk
    cache[FILE_2] = chunk
    cache.clear_cache()
    check_cache_state(cache, expected_state=[set(), set(), 0, 2, 0, 2])

    cache.clear()
    check_cache_state(cache, expected_state=[set(), set(), 0, 0, 0, 0])


@enabled_storages
def test_storage_provider(storage):
    check_storage_provider(storage)


@enabled_cache_chains
def test_cache(cache_chain):
    check_storage_provider(cache_chain)
    check_cache(cache_chain)


@enabled_storages
def test_pickling(storage):
    if isinstance(storage, MemoryProvider):
        # skip pickling test for memory provider as the actual data isn't pickled for it
        return

    FILE_1 = f"{KEY}_1"
    storage[FILE_1] = b"hello world"
    assert storage[FILE_1] == b"hello world"
    pickled_storage = pickle.dumps(storage)
    unpickled_storage = pickle.loads(pickled_storage)
    assert unpickled_storage[FILE_1] == b"hello world"<|MERGE_RESOLUTION|>--- conflicted
+++ resolved
@@ -1,12 +1,7 @@
-<<<<<<< HEAD
 from hub.core.storage.memory import MemoryProvider
-=======
 from hub.tests.storage_fixtures import enabled_storages
 from hub.tests.cache_fixtures import enabled_cache_chains
->>>>>>> 3e424e14
 import pytest
-
-from click.testing import CliRunner
 from hub.constants import MB
 import pickle
 
