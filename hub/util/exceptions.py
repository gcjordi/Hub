--- conflicted
+++ resolved
@@ -250,20 +250,9 @@
             Maybe a typo? Available keys: {str(available_keys)}'
         )
 
-<<<<<<< HEAD
+
 class MetaInvalidRequiredMetaKey(MetaError):
     def __init__(self, key: str, subclass_name: str):
-        super().__init__(f"\"{key}\" should not be passed in `required_meta` (it is probably automatically set). \
-            This means the \"{subclass_name}\" class was constructed improperly.")
-
-
-class MetaInvalidInitFunctionCall(MetaError):
-    def __init__(self):
-        super().__init__("Only the `Meta` baseclass `__init__` function should be called.")
-=======
-
-class MetaInvalidRequiredMetaKey(MetaError):
-    def __init__(self, key: str, subclass_name: str):
         super().__init__(
             f"'{key}' should not be passed in `required_meta` (it is probably automatically set). \
             This means the '{subclass_name}' class was constructed improperly."
@@ -292,5 +281,4 @@
             "Meta value for {} expected {} but got {}.".format(
                 meta_key, str(expected), str(actual)
             )
-        )
->>>>>>> a7a6476c
+        )