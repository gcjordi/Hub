--- conflicted
+++ resolved
@@ -20,14 +20,9 @@
     def __init__(
         self,
         key: str,
-<<<<<<< HEAD
         storage: StorageProvider,
-        tensor_slice: slice = slice(None),
-=======
-        provider: StorageProvider,
         tensor_meta: dict = None,
         index: Union[int, slice, Index] = None,
->>>>>>> 48d34da3
     ):
         """Initialize a new tensor.
 
@@ -37,15 +32,7 @@
 
         Args:
             key (str): The internal identifier for this tensor.
-<<<<<<< HEAD
             storage (StorageProvider): The storage provider for the parent dataset.
-            tensor_slice (slice): The slice object restricting the view of this tensor.
-        """
-        self.key = key
-        self.storage = storage
-        self.slice = tensor_slice
-=======
-            provider (StorageProvider): The storage provider for the parent dataset.
             tensor_meta (dict): For internal use only. If a tensor with `key` doesn't exist, a new tensor is created with this meta.
             index: The Index object restricting the view of this tensor.
                 Can be an int, slice, or (used internally) an Index object.
@@ -54,49 +41,34 @@
             TensorDoesNotExistError: If no tensor with `key` exists and a `tensor_meta` was not provided.
         """
         self.key = key
-        self.provider = provider
+        self.storage = storage
         self.index = Index(index)
->>>>>>> 48d34da3
 
-        if tensor_exists(self.key, self.provider):
+        if tensor_exists(self.key, self.storage):
             if tensor_meta is not None:
                 warnings.warn(
                     "Tensor should not be constructed with tensor_meta if a tensor already exists. Ignoring incoming tensor_meta. Key: {}".format(
                         self.key
                     )
                 )
-
-<<<<<<< HEAD
-    def load_meta(self):
-        meta = read_tensor_meta(self.key, self.storage)
-        self.num_samples = meta["length"]
-        self.shape = meta["max_shape"]
-=======
         else:
             if tensor_meta is None:
                 raise TensorDoesNotExistError(self.key)
->>>>>>> 48d34da3
-
-            create_tensor(self.key, self.provider, tensor_meta)
+            create_tensor(self.key, self.storage, tensor_meta)
 
     def append(self, array: np.ndarray, batched: bool):
         # TODO: split into `append`/`extend`
         add_samples_to_tensor(
             array,
             self.key,
-            storage=self.provider,
+            storage=self.storage,
             batched=batched,
         )
 
     @property
     def meta(self):
-        return read_tensor_meta(self.key, self.provider)
+        return read_tensor_meta(self.key, self.storage)
 
-<<<<<<< HEAD
-        if isinstance(item, slice):
-            new_slice = merge_slices(self.slice, item)
-            return Tensor(self.key, self.storage, new_slice)
-=======
     @property
     def shape(self):
         # TODO: when dynamic arrays are supported, handle `min_shape != max_shape` (right now they're always equal)
@@ -107,8 +79,7 @@
         return self.meta["length"]
 
     def __getitem__(self, item: Union[int, slice, Index]):
-        return Tensor(self.key, self.provider, index=self.index[item])
->>>>>>> 48d34da3
+        return Tensor(self.key, self.storage, index=self.index[item])
 
     def __setitem__(self, item: Union[int, slice], value: np.ndarray):
         sliced_self = self[item]
@@ -117,7 +88,7 @@
                 "Assignment to Tensor subsections not currently supported!"
             )
         else:
-            if tensor_exists(self.key, self.provider):
+            if tensor_exists(self.key, self.storage):
                 raise TensorAlreadyExistsError(self.key)
 
             add_samples_to_tensor(
@@ -137,8 +108,4 @@
         Returns:
             A numpy array containing the data represented by this tensor.
         """
-<<<<<<< HEAD
-        return read_array(self.key, self.storage, self.slice)
-=======
-        return read_samples_from_tensor(self.key, self.provider, self.index)
->>>>>>> 48d34da3
+        return read_samples_from_tensor(self.key, self.storage, self.index)