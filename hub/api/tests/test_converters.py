--- conflicted
+++ resolved
@@ -117,8 +117,7 @@
     for i, batch in enumerate(ds):
         assert (batch["label"]["d"]["e"].numpy() == i * np.ones((5, 3))).all()
 
-<<<<<<< HEAD
-
+        
 @pytest.mark.skipif(not pytorch_loaded(), reason="requires pytorch to be loaded")
 def test_from_pytorch():
     from torch.utils.data import Dataset
@@ -154,7 +153,8 @@
 
     tds = TestDataset()
     ds = hub.Dataset.from_pytorch(tds)
-    ds = ds.store("./data/test_from_pytorch/test1")
+    ds = ds.store("./data/
+                  /test1")
     assert(ds["data", "image", 3].numpy() == 5 * np.ones((50, 50))).all()
     assert(ds["data", "landmarks", 2].numpy() == 7 * np.ones((10, 10, 10))).all()
     assert(ds["labels", "named", 5].numpy() == "testing text labels")
@@ -183,8 +183,5 @@
     for i in range(10):
         assert (res_ds["label", "d", "e", i].numpy() == i * np.ones((5, 3))).all()
 
-
-=======
->>>>>>> ffd0e392
 if __name__ == "__main__":
     test_to_from_pytorch()