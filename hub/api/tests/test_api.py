--- conflicted
+++ resolved
@@ -211,11 +211,10 @@
     assert fixed.shape.upper == (28, 28)
 
 
-<<<<<<< HEAD
 @pytest.mark.xfail(raises=TypeError, strict=True)
 def test_fails_on_wrong_tensor_syntax(memory_ds):
     memory_ds.some_tensor = np.ones((28, 28))
-=======
+
 @pytest.mark.skipif(not has_hub_testing_creds(), reason="requires hub credentials")
 def test_hub_cloud_dataset():
     username = "testingacc"
@@ -225,5 +224,4 @@
     write_token(token)
     ds = Dataset("hub://testingacc/hub2ds")
     for i in range(10):
-        np.testing.assert_array_equal(ds.image[i].numpy(), i * np.ones((100, 100)))
->>>>>>> 10ab6277
+        np.testing.assert_array_equal(ds.image[i].numpy(), i * np.ones((100, 100)))