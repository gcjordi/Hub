from hub.core.tensor import create_tensor
from hub.constants import DEFAULT_HTYPE
from typing import Callable, Dict, Optional, Union, Tuple, List
import numpy as np

from hub.api.tensor import Tensor
from hub.constants import DEFAULT_MEMORY_CACHE_SIZE, DEFAULT_LOCAL_CACHE_SIZE, MB

from hub.core.meta.dataset_meta import DatasetMeta

from hub.core.typing import StorageProvider
from hub.core.index import Index
from hub.integrations import dataset_to_tensorflow
from hub.util.keys import dataset_exists, get_dataset_meta_key, tensor_exists
from hub.util.bugout_reporter import hub_reporter
from hub.util.cache_chain import generate_chain
from hub.util.exceptions import (
    InvalidKeyTypeError,
    PathNotEmptyException,
    TensorAlreadyExistsError,
    TensorDoesNotExistError,
)
from hub.util.get_storage_provider import get_storage_provider
from hub.client.client import HubBackendClient
from hub.client.log import logger
from hub.util.path import get_path_from_storage


class Dataset:
    def __init__(
        self,
        path: Optional[str] = None,
        read_only: bool = False,
        index: Index = None,
        memory_cache_size: int = DEFAULT_MEMORY_CACHE_SIZE,
        local_cache_size: int = DEFAULT_LOCAL_CACHE_SIZE,
        creds: Optional[dict] = None,
        storage: Optional[StorageProvider] = None,
        public: Optional[bool] = True,
        token: Optional[str] = None,
    ):
        """Initializes a new or existing dataset.

        Args:
            path (str, optional): The full path to the dataset.
                Can be a Hub cloud path of the form hub://username/datasetname. To write to Hub cloud datasets, ensure that you are logged in to Hub (use 'activeloop login' from command line)
                Can be a s3 path of the form s3://bucketname/path/to/dataset. Credentials are required in either the environment or passed to the creds argument.
                Can be a local file system path of the form ./path/to/dataset or ~/path/to/dataset or path/to/dataset.
                Can be a memory path of the form mem://path/to/dataset which doesn't save the dataset but keeps it in memory instead. Should be used only for testing as it does not persist.
            read_only (bool): Opens dataset in read only mode if this is passed as True. Defaults to False.
                Datasets stored on Hub cloud that your account does not have write access to will automatically open in read mode.
            index (Index): The Index object restricting the view of this dataset's tensors.
            memory_cache_size (int): The size of the memory cache to be used in MB.
            local_cache_size (int): The size of the local filesystem cache to be used in MB.
            creds (dict, optional): A dictionary containing credentials used to access the dataset at the path.
                This takes precedence over credentials present in the environment. Currently only works with s3 paths.
                It supports 'aws_access_key_id', 'aws_secret_access_key', 'aws_session_token', 'endpoint_url' and 'region' as keys.
            storage (StorageProvider, optional): The storage provider used to access the dataset.
                Use this if you want to specify the storage provider object manually instead of using a tag or url to generate it.
            public (bool, optional): Applied only if storage is Hub cloud storage and a new Dataset is being created. Defines if the dataset will have public access.
            token (str, optional): Activeloop token, used for fetching credentials for Hub datasets. This is optional, tokens are normally autogenerated.


        Raises:
            ValueError: If an existing local path is given, it must be a directory.
            ImproperDatasetInitialization: Exactly one argument out of 'path' and 'storage' needs to be specified.
                This is raised if none of them are specified or more than one are specifed.
            InvalidHubPathException: If a Hub cloud path (path starting with hub://) is specified and it isn't of the form hub://username/datasetname.
            AuthorizationException: If a Hub cloud path (path starting with hub://) is specified and the user doesn't have access to the dataset.
            PathNotEmptyException: If the path to the dataset doesn't contain a Hub dataset and is also not empty.
        """
        if creds is None:
            creds = {}
        base_storage = get_storage_provider(path, storage, read_only, creds, token)

        # done instead of directly assigning read_only as backend might return read_only permissions
        if hasattr(base_storage, "read_only") and base_storage.read_only:
            self._read_only = True
        else:
            self._read_only = False

        # uniquely identifies dataset
        self.path = path or get_path_from_storage(base_storage)
        memory_cache_size_bytes = memory_cache_size * MB
        local_cache_size_bytes = local_cache_size * MB
        self.storage = generate_chain(
            base_storage, memory_cache_size_bytes, local_cache_size_bytes, path
        )
        self.storage.autoflush = True
        self.index = index or Index()

        self.tensors: Dict[str, Tensor] = {}

        self._token = token

        if self.path.startswith("hub://"):
            split_path = self.path.split("/")
            self.org_id, self.ds_name = split_path[2], split_path[3]
            self.client = HubBackendClient(token=token)

        self.public = public
        self._load_meta()

        hub_reporter.feature_report(
            feature_name="Dataset", parameters={"Path": str(self.path)}
        )

    def __enter__(self):
        self.storage.autoflush = False
        return self

    def __exit__(self, exc_type, exc_val, exc_tb):
        self.storage.autoflush = True
        self.flush()

    def __len__(self):
        """Return the smallest length of tensors"""
        tensor_lengths = [len(tensor[self.index]) for tensor in self.tensors.values()]
        return min(tensor_lengths, default=0)

    def __getitem__(
        self,
        item: Union[
            str, int, slice, List[int], Tuple[Union[int, slice, Tuple[int]]], Index
        ],
    ):
        if isinstance(item, str):
            if item not in self.tensors:
                raise TensorDoesNotExistError(item)
            else:
                return self.tensors[item][self.index]
        elif isinstance(item, (int, slice, list, tuple, Index)):
            return Dataset(
                read_only=self.read_only,
                storage=self.storage,
                index=self.index[item],
            )
        else:
            raise InvalidKeyTypeError(item)

    @hub_reporter.record_call
    def create_tensor(
        self,
        name: str,
        htype: str = DEFAULT_HTYPE,
        chunk_size: int = None,
        dtype: Union[str, np.dtype, type] = None,
        sample_compression: str = None,
        chunk_compression: str = None,
        **kwargs,
    ):
        """Creates a new tensor in the dataset.

        Args:
            name (str): The name of the tensor to be created.
            htype (str): The class of data for the tensor.
                The defaults for other parameters are determined in terms of this value.
                For example, `htype="image"` would have `dtype` default to `uint8`.
                These defaults can be overridden by explicitly passing any of the other parameters to this function.
                May also modify the defaults for other parameters.
            chunk_size (int): Optionally override this tensor's `chunk_size`. In short, `chunk_size` determines the
                size of files (chunks) being created to represent this tensor's samples.
                For more on chunking, check out `hub.core.chunk_engine.chunker`.
            dtype (str): Optionally override this tensor's `dtype`. All subsequent samples are required to have this `dtype`.
            sample_compression (str): Optionally override this tensor's `sample_compression`. Only used when the incoming data is uncompressed.
            chunk_compression (str): Optionally override this tensor's `chunk_compression`. Currently not implemented.
            **kwargs: `htype` defaults can be overridden by passing any of the compatible parameters.
                To see all `htype`s and their correspondent arguments, check out `hub/htypes.py`.

        Returns:
            The new tensor, which can also be accessed by `self[name]`.

        Raises:
            TensorAlreadyExistsError: Duplicate tensors are not allowed.
            NotImplementedError: If trying to override `chunk_compression`.
        """

        if chunk_compression is not None:
            # TODO: implement chunk compression + update docstring
            raise NotImplementedError("Chunk compression is not implemented yet!")

        if tensor_exists(name, self.storage):
            raise TensorAlreadyExistsError(name)

        create_tensor(
            name,
            self.storage,
            htype=htype,
            chunk_size=chunk_size,
            dtype=dtype,
            sample_compression=sample_compression,
            chunk_compression=chunk_compression,
            **kwargs,
        )
        tensor = Tensor(name, self.storage)  # type: ignore

        self.tensors[name] = tensor
        self.meta.tensors.append(name)

        return tensor

    __getattr__ = __getitem__

    def __setattr__(self, name: str, value):
        if isinstance(value, (np.ndarray, np.generic)):
            raise TypeError(
                "Setting tensor attributes directly is not supported. To add a tensor, use the `create_tensor` method."
                + "To add data to a tensor, use the `append` and `extend` methods."
            )
        else:
            return super().__setattr__(name, value)

    def __iter__(self):
        for i in range(len(self)):
            yield self[i]

    def _load_meta(self):
        meta_key = get_dataset_meta_key()

        if dataset_exists(self.storage):
            logger.info(f"{self.path} loaded successfully.")
            self.meta = self.storage.get_cachable(meta_key, DatasetMeta)

            for tensor_name in self.meta.tensors:
                self.tensors[tensor_name] = Tensor(tensor_name, self.storage)

        elif len(self.storage) > 0:
            # dataset does not exist, but the path was not empty
            raise PathNotEmptyException

        else:
            self.meta = DatasetMeta()
            self.storage[meta_key] = self.meta

            self.flush()
            if self.path.startswith("hub://"):
                self.client.create_dataset_entry(
                    self.org_id, self.ds_name, self.meta.as_dict(), public=self.public
                )

    @property
    def read_only(self):
        return self._read_only

    @read_only.setter
    def read_only(self, value: bool):
        if value:
            self.storage.enable_readonly()
        else:
            self.storage.disable_readonly()
<<<<<<< HEAD
        self._mode = new_mode
=======
        self._read_only = value
>>>>>>> 13d69778

    @hub_reporter.record_call
    def pytorch(
        self,
        transform: Optional[Callable] = None,
        num_workers: int = 1,
        batch_size: Optional[int] = 1,
        drop_last: Optional[bool] = False,
        collate_fn: Optional[Callable] = None,
        pin_memory: Optional[bool] = False,
    ):
        """Converts the dataset into a pytorch Dataloader.

        Note:
            Pytorch does not support uint16, uint32, uint64 dtypes. These are implicitly type casted to int32, int64 and int64 respectively.
            This spins up it's own workers to fetch data.

        Args:
            transform (Callable, optional) : Transformation function to be applied to each sample.
            num_workers (int): The number of workers to use for fetching data in parallel.
            batch_size (int, optional): Number of samples per batch to load. Default value is 1.
            drop_last (bool, optional): Set to True to drop the last incomplete batch, if the dataset size is not divisible by the batch size.
                If False and the size of dataset is not divisible by the batch size, then the last batch will be smaller. Default value is False.
                Read torch.utils.data.DataLoader docs for more details.
            collate_fn (Callable, optional): merges a list of samples to form a mini-batch of Tensor(s). Used when using batched loading from a map-style dataset.
                Read torch.utils.data.DataLoader docs for more details.
            pin_memory (bool, optional): If True, the data loader will copy Tensors into CUDA pinned memory before returning them. Default value is False.
                Read torch.utils.data.DataLoader docs for more details.

        Returns:
            A torch.utils.data.DataLoader object.
        """
        from hub.integrations import dataset_to_pytorch

        return dataset_to_pytorch(
            self,
            transform,
            num_workers=num_workers,
            batch_size=batch_size,
            drop_last=drop_last,
            collate_fn=collate_fn,
            pin_memory=pin_memory,
        )

    def _get_total_meta(self):
        """Returns tensor metas all together"""
        return {
            tensor_key: tensor_value.meta
            for tensor_key, tensor_value in self.tensors.items()
        }

    def tensorflow(self):
        """Converts the dataset into a tensorflow compatible format.

        See:
            https://www.tensorflow.org/api_docs/python/tf/data/Dataset

        Returns:
            tf.data.Dataset object that can be used for tensorflow training.
        """
        return dataset_to_tensorflow(self)

    def flush(self):
        """Necessary operation after writes if caches are being used.
        Writes all the dirty data from the cache layers (if any) to the underlying storage.
        Here dirty data corresponds to data that has been changed/assigned and but hasn't yet been sent to the
        underlying storage.
        """
        self.storage.flush()

    def clear_cache(self):
        """Flushes (see Dataset.flush documentation) the contents of the cache layers (if any) and then deletes contents
         of all the layers of it.
        This doesn't delete data from the actual storage.
        This is useful if you have multiple datasets with memory caches open, taking up too much RAM.
        Also useful when local cache is no longer needed for certain datasets and is taking up storage space.
        """
        if hasattr(self.storage, "clear_cache"):
            self.storage.clear_cache()

    def delete(self):
        """Deletes the entire dataset from the cache layers (if any) and the underlying storage.
        This is an IRREVERSIBLE operation. Data once deleted can not be recovered.
        """
        self.storage.clear()
        if self.path.startswith("hub://"):
            self.client.delete_dataset_entry(self.org_id, self.ds_name)
            logger.info(f"Hub Dataset {self.path} successfully deleted.")

    @staticmethod
    def from_path(path: str):
        """Creates a hub dataset from unstructured data.

        Note:
            This copies the data into hub format.
            Be careful when using this with large datasets.

        Args:
            path (str): Path to the data to be converted

        Returns:
            A Dataset instance whose path points to the hub formatted
            copy of the data.

        Raises:
            NotImplementedError: TODO.
        """

        raise NotImplementedError(
            "Automatic dataset ingestion is not yet supported."
        )  # TODO: hub.auto
        return None

    def __str__(self):
        path_str = ""
        if self.path:
            path_str = f"path='{self.path}', "

        mode_str = ""
        if self.read_only:
            mode_str = f"read_only=True, "

        index_str = f"index={self.index}, "
        if self.index.is_trivial():
            index_str = ""

        return f"Dataset({path_str}{mode_str}{index_str}tensors={self.meta.tensors})"

    __repr__ = __str__

    @property
    def token(self):
        """Get attached token of the dataset"""
        if self._token is None and self.path.startswith("hub://"):
            self._token = self.client.get_token()
        return self._token<|MERGE_RESOLUTION|>--- conflicted
+++ resolved
@@ -248,11 +248,7 @@
             self.storage.enable_readonly()
         else:
             self.storage.disable_readonly()
-<<<<<<< HEAD
-        self._mode = new_mode
-=======
         self._read_only = value
->>>>>>> 13d69778
 
     @hub_reporter.record_call
     def pytorch(
