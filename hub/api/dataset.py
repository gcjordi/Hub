--- conflicted
+++ resolved
@@ -16,11 +16,7 @@
 )
 from hub.util.index import Index
 from hub.util.path import storage_provider_from_path
-<<<<<<< HEAD
-=======
-from hub.constants import DEFAULT_MEMORY_CACHE_SIZE, DEFAULT_LOCAL_CACHE_SIZE, MB
 from hub.integrations import dataset_to_pytorch
->>>>>>> 232ee215
 
 
 class Dataset:
@@ -29,7 +25,8 @@
         path: str = "",
         mode: str = "a",
         index: Union[int, slice, Index] = None,
-        memory_cache_size: int = DEFAULT_MEMORY_CACHE_SIZE,
+        memory_cache_size: int = 
+      ,
         local_cache_size: int = DEFAULT_LOCAL_CACHE_SIZE,
         storage: Optional[StorageProvider] = None,
     ):
