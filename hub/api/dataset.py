from hub.htypes import DEFAULT_HTYPE
import warnings
from typing import Callable, Dict, Optional, Union, Tuple, List

from hub.api.tensor import Tensor
from hub.constants import DEFAULT_MEMORY_CACHE_SIZE, DEFAULT_LOCAL_CACHE_SIZE, MB
from hub.core.dataset import dataset_exists
from hub.core.meta.dataset_meta import DatasetMeta
<<<<<<< HEAD
from hub.core.meta.tensor_meta import default_tensor_meta
from hub.core.tensor import tensor_exists
=======
from hub.core.tensor import create_tensor, tensor_exists
>>>>>>> a7a6476c
from hub.core.typing import StorageProvider
from hub.core.index import Index
from hub.integrations import dataset_to_pytorch
from hub.util.cache_chain import generate_chain
from hub.util.exceptions import (
    InvalidKeyTypeError,
    TensorAlreadyExistsError,
    TensorDoesNotExistError,
)
from hub.util.path import storage_provider_from_path


class Dataset:
    def __init__(
        self,
        path: str = "",
        mode: str = "a",
        index: Index = Index(),
        memory_cache_size: int = DEFAULT_MEMORY_CACHE_SIZE,
        local_cache_size: int = DEFAULT_LOCAL_CACHE_SIZE,
        storage: Optional[StorageProvider] = None,
    ):
        """Initializes a new or existing dataset.

        Args:
            path (str): The location of the dataset. Used to initialize the storage provider.
            mode (str): Mode in which the dataset is opened.
                Supported modes include ("r", "w", "a").
                Defaults to "a".
            index (Index): The Index object restricting the view of this dataset's tensors.
            memory_cache_size (int): The size of the memory cache to be used in MB.
            local_cache_size (int): The size of the local filesystem cache to be used in MB.
            storage (StorageProvider, optional): The storage provider used to access
                the data stored by this dataset. If this is specified, the path given is ignored.

        Raises:
            ValueError: If an existing local path is given, it must be a directory.
            UserWarning: Both path and storage should not be given.
        """
        self.mode = mode
        self.index = index
        self.path = path  # Used for printing, if given

        if storage is not None and path:
            warnings.warn(
                "Dataset should not be constructed with both storage and path. Ignoring path and using storage."
            )
        elif storage is not None and hasattr(storage, "root"):
            # Extract the path for printing, if path not given
            self.path = storage.root  # type: ignore

        base_storage = storage or storage_provider_from_path(path)
        memory_cache_size_bytes = memory_cache_size * MB
        local_cache_size_bytes = local_cache_size * MB
        self.storage = generate_chain(
            base_storage, memory_cache_size_bytes, local_cache_size_bytes, path
        )

        self.tensors: Dict[str, Tensor] = {}
        if dataset_exists(self.storage):
            self.meta = DatasetMeta.load(self.storage)
            for tensor_name in self.meta.tensors:
                self.tensors[tensor_name] = Tensor(tensor_name, self.storage)
        else:
            self.meta = DatasetMeta.create(self.storage)

    # TODO len should consider slice
    def __len__(self):
        """Return the smallest length of tensors"""
        return min(map(len, self.tensors.values()), default=0)

    def __getitem__(
        self,
        item: Union[
            str, int, slice, List[int], Tuple[Union[int, slice, Tuple[int]]], Index
        ],
    ):
        if isinstance(item, str):
            if item not in self.tensors:
                raise TensorDoesNotExistError(item)
            else:
                return self.tensors[item][self.index]
        elif isinstance(item, (int, slice, list, tuple, Index)):
            return Dataset(mode=self.mode, storage=self.storage, index=self.index[item])
        else:
            raise InvalidKeyTypeError(item)

    def create_tensor(
        self,
        name: str,
        htype: str = DEFAULT_HTYPE,
        chunk_size: Optional[int] = None,
        dtype: Optional[str] = None,
        custom_meta: Optional[dict] = None,
    ):
        """Creates a new tensor in a dataset.

        Args:
            name (str): The name of the tensor to be created.
            htype (str): The class of data for the tensor.
                The defaults for other parameters are determined in terms of this value.
                For example, `htype="image"` would have `dtype` default to `uint8`.
                These defaults can be overridden by explicitly passing any of the other parameters to this function.
                May also modify the defaults for other parameters.
            chunk_size (int, optional): The target size for chunks in this tensor.
            dtype (str, optional): The data type to use for this tensor.
                Will be overwritten when the first sample is added.
            custom_meta (dict, optional): Any additional user-defined metadata to be added to the tensor.

        Returns:
            The new tensor, which can also be accessed by `self[name]`.

        Raises:
            TensorAlreadyExistsError: Duplicate tensors are not allowed.
        """

        if tensor_exists(name, self.storage):
            raise TensorAlreadyExistsError(name)

<<<<<<< HEAD
        self.meta.tensors.append(name)
=======
        htype_overwrite = {
            "chunk_size": chunk_size,
            "dtype": dtype,
            "custom_meta": custom_meta,
        }

        create_tensor(name, self.storage, htype=htype, htype_overwrite=htype_overwrite)
        tensor = Tensor(name, self.storage)
>>>>>>> a7a6476c

        self.tensors[name] = tensor
        self.meta.tensors.append(name)

        return tensor

    __getattr__ = __getitem__

    def __iter__(self):
        for i in range(len(self)):
            yield self[i]

    def pytorch(self, transform: Optional[Callable] = None, workers: int = 1):
        """Converts the dataset into a pytorch compatible format.

        Note:
            Pytorch does not support uint16, uint32, uint64 dtypes. These are implicitly type casted to int32, int64 and int64 respectively.
            This spins up it's own workers to fetch data, when using with torch.utils.data.DataLoader, set num_workers = 0 to avoid issues.

        Args:
            transform (Callable, optional) : Transformation function to be applied to each sample
            workers (int): The number of workers to use for fetching data in parallel.

        Returns:
            A dataset object that can be passed to torch.utils.data.DataLoader
        """
        return dataset_to_pytorch(self, transform, workers=workers)

    def flush(self):
        """Necessary operation after writes if caches are being used.
        Writes all the dirty data from the cache layers (if any) to the underlying storage.
        Here dirty data corresponds to data that has been changed/assigned and but hasn't yet been sent to the
        underlying storage.
        """
        self.storage.flush()

    def clear_cache(self):
        """Flushes (see Dataset.flush documentation) the contents of the cache layers (if any) and then deletes contents
         of all the layers of it.
        This doesn't delete data from the actual storage.
        This is useful if you have multiple datasets with memory caches open, taking up too much RAM.
        Also useful when local cache is no longer needed for certain datasets and is taking up storage space.
        """
        if hasattr(self.storage, "clear_cache"):
            self.storage.clear_cache()

    def delete(self):
        """Deletes the entire dataset from the cache layers (if any) and the underlying storage.
        This is an IRREVERSIBLE operation. Data once deleted can not be recovered.
        """
        self.storage.clear()

    @staticmethod
    def from_path(path: str):
        """Creates a hub dataset from unstructured data.

        Note:
            This copies the data into hub format.
            Be careful when using this with large datasets.

        Args:
            path (str): Path to the data to be converted

        Returns:
            A Dataset instance whose path points to the hub formatted
            copy of the data.

        Raises:
            NotImplementedError: TODO.
        """

        raise NotImplementedError(
            "Automatic dataset ingestion is not yet supported."
        )  # TODO: hub.auto
        return None

    def __str__(self):
        path_str = f"path={self.path}, "
        if not self.path:
            path_str = ""
        index_str = f"index={self.index}, "
        if self.index.is_trivial():
            index_str = ""
        return f"Dataset({path_str}mode={repr(self.mode)}, {index_str}tensors={self.meta.tensors})"<|MERGE_RESOLUTION|>--- conflicted
+++ resolved
@@ -6,12 +6,7 @@
 from hub.constants import DEFAULT_MEMORY_CACHE_SIZE, DEFAULT_LOCAL_CACHE_SIZE, MB
 from hub.core.dataset import dataset_exists
 from hub.core.meta.dataset_meta import DatasetMeta
-<<<<<<< HEAD
-from hub.core.meta.tensor_meta import default_tensor_meta
-from hub.core.tensor import tensor_exists
-=======
 from hub.core.tensor import create_tensor, tensor_exists
->>>>>>> a7a6476c
 from hub.core.typing import StorageProvider
 from hub.core.index import Index
 from hub.integrations import dataset_to_pytorch
@@ -131,9 +126,6 @@
         if tensor_exists(name, self.storage):
             raise TensorAlreadyExistsError(name)
 
-<<<<<<< HEAD
-        self.meta.tensors.append(name)
-=======
         htype_overwrite = {
             "chunk_size": chunk_size,
             "dtype": dtype,
@@ -142,7 +134,6 @@
 
         create_tensor(name, self.storage, htype=htype, htype_overwrite=htype_overwrite)
         tensor = Tensor(name, self.storage)
->>>>>>> a7a6476c
 
         self.tensors[name] = tensor
         self.meta.tensors.append(name)
