--- conflicted
+++ resolved
@@ -1,12 +1,12 @@
 from typing import Tuple
 import posixpath
 
-import fsspec
+# import fsspec
 
 from hub.features import featurify, FeatureConnector, FlatTensor
 # from hub.store.storage_tensor import StorageTensor
 from hub.api.tensorview import TensorView
-import hub.collections.dataset.core as core
+# import hub.collections.dataset.core as core
 import json
 import hub.features.serialize
 import hub.features.deserialize
@@ -25,14 +25,7 @@
         token=None,
         shape=None,
         dtype=None,
-<<<<<<< HEAD
         offset=0,
-        _tensors=None
-    ):
-        assert dtype is not None
-        assert num_samples is not None
-        assert url is not None or _tensors is not None
-=======
         fs=None,
         fs_map=None,
     ):
@@ -40,20 +33,12 @@
         assert shape is not None
         assert len(tuple(shape)) == 1
         assert url is not None
->>>>>>> bef7fcbe
         assert mode is not None
 
         self.url = url
         self.token = token
         self.mode = mode
-<<<<<<< HEAD
         self.offset = offset
-        fs, path = core._load_fs_and_path(self.url, creds=token)
-        if mode in ["r", "w+"] and fs.exists(path + "/meta.json"):
-            with fs.open(path + "/meta.json", "r") as f:
-                meta = json.loads(f.read())
-            self.num_samples = meta["num_samples"]
-=======
 
         fs, path = (fs, url) if fs else utils.get_fs_and_path(self.url, token=token)
         if ("w" in mode or "a" in mode) and not fs.exists(path):
@@ -72,7 +57,6 @@
         if exist:
             meta = json.loads(str(fs_map[".hub.dataset"]))
             self.shape = meta["shape"]
->>>>>>> bef7fcbe
             self.dtype = hub.features.deserialize.deserialize(meta["dtype"])
             self._flat_tensors: Tuple[FlatTensor] = tuple(self.dtype._flatten())
             self._tensors = dict(self._open_storage_tensors())
@@ -113,33 +97,33 @@
     def __getitem__(self, slice_):
         if isinstance(slice_, int):             # return Dataset with single sample
             # doesn't handle negative right now
-            if slice_ >= self.num_samples:
-                raise IndexError('index out of bounds for dimension with length {}'.format(self.num_samples))
-            return Dataset(url=self.url, token=self.token, num_samples=1, mode=self.mode , dtype=self.dtype, offset=self.offset + slice_)
+            if slice_ >= self.shape[0]:
+                raise IndexError('index out of bounds for dimension with length {}'.format(self.shape[0]))
+            return Dataset(url=self.url, token=self.token, shape=(1,), mode=self.mode , dtype=self.dtype, offset=self.offset + slice_)
 
         elif isinstance(slice_, slice):         # return Dataset with multiple samples
-            num, ofs = slice_extract_info(slice_, self.num_samples)
-            return Dataset(url=self.url, token=self.token, num_samples=num, mode=self.mode , dtype=self.dtype, offset=self.offset + ofs)
+            num, ofs = slice_extract_info(slice_, self.shape[0])
+            return Dataset(url=self.url, token=self.token, shape=(num,), mode=self.mode , dtype=self.dtype, offset=self.offset + ofs)
 
         elif isinstance(slice_, str):
             subpath = slice_ if slice_.startswith("/") else "/" + slice_     # return TensorView object
             # add slice for original Dataset range
-            offset_slice = slice(self.offset, self.offset + self.num_samples)
+            offset_slice = slice(self.offset, self.offset + self.shape[0])
             return TensorView(dataset=self, subpath=subpath, slice_=offset_slice)
 
         elif isinstance(slice_, tuple):        # return tensor view object
             subpath, slice_ = slice_split_tuple(slice_)
 
             if len(slice_) == 0:
-                slice_ = slice(self.offset, self.offset + self.num_samples)
+                slice_ = slice(self.offset, self.offset + self.shape[0])
             elif isinstance(slice_[0], int):
-                if slice_[0] >= self.num_samples:
-                    raise IndexError('index out of bounds for dimension with length {}'.format(self.num_samples))
+                if slice_[0] >= self.shape[0]:
+                    raise IndexError('index out of bounds for dimension with length {}'.format(self.shape[0]))
                 ls = list(slice_)
                 ls[0] += self.offset
                 slice_ = tuple(ls)
             elif isinstance(slice_[0], slice):
-                num, ofs = slice_extract_info(slice_[0], self.num_samples)
+                num, ofs = slice_extract_info(slice_[0], self.shape[0])
                 ls = list(slice_)
                 ls[0] = slice(self.offset + ofs, self.offset + ofs + num)
                 slice_ = tuple(ls)
@@ -156,12 +140,12 @@
 
         elif isinstance(slice_, str):
             slice_ = slice_ if slice_.startswith("/") else "/" + slice_     # return TensorView object
-            self._tensors[slice_][slice(self.offset, self.offset + self.num_samples)] = value
+            self._tensors[slice_][slice(self.offset, self.offset + self.shape[0])] = value
 
         elif isinstance(slice_, tuple):        # return tensor view object
             subpath, slice_ = slice_split_tuple(slice_)
             if len(slice_) == 0:
-                slice_ = slice(self.offset, self.offset + self.num_samples)
+                slice_ = slice(self.offset, self.offset + self.shape[0])
             elif isinstance(slice_[0], int):
                 offset_slice = slice_[0] + self.offset
                 ls = list(slice_)
@@ -209,7 +193,7 @@
     return path, tuple_slice
 
 
-def slice_extract_info(slice_, num_samples):
+def slice_extract_info(slice_, num):
     assert isinstance(slice_, slice)
 
     if slice_.step is not None and slice_.step < 0:       # negative step not supported
@@ -219,22 +203,22 @@
 
     if slice_.start is not None:
         if slice_.start < 0:                 # make indices positive if possible
-            slice_.start += num_samples
+            slice_.start += num
             if slice_.start < 0:
-                raise IndexError('index out of bounds for dimension with length {}'.format(num_samples))
-
-        if slice_.start >= num_samples:
-            raise IndexError('index out of bounds for dimension with length {}'.format(num_samples))
+                raise IndexError('index out of bounds for dimension with length {}'.format(num))
+
+        if slice_.start >= num:
+            raise IndexError('index out of bounds for dimension with length {}'.format(num))
         offset = slice_.start
 
     if slice_.stop is not None:
         if slice_.stop < 0:                   # make indices positive if possible
-            slice_.stop += num_samples
+            slice_.stop += num
             if slice_.stop < 0:
-                raise IndexError('index out of bounds for dimension with length {}'.format(num_samples))
-
-        if slice_.stop >= num_samples:
-            raise IndexError('index out of bounds for dimension with length {}'.format(num_samples))
+                raise IndexError('index out of bounds for dimension with length {}'.format(num))
+
+        if slice_.stop >= num:
+            raise IndexError('index out of bounds for dimension with length {}'.format(num))
 
     if slice_.start is not None and slice_.stop is not None:
         if slice_.stop < slice_.start:    # return empty
@@ -244,8 +228,8 @@
     elif slice_.start is None and slice_.stop is not None:
         num = slice_.stop
     elif slice_.start is not None and slice_.stop is None:
-        num = num_samples - slice_.start
+        num = num - slice_.start
     else:
-        num = num_samples
+        num = num
 
     return num, offset