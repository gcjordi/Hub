import os
import posixpath
import collections.abc as abc
import json
import sys
import traceback
from collections import defaultdict

import fsspec
import numcodecs
import numcodecs.lz4
import numcodecs.zstd
import numpy as np

from hub.schema.features import (
    Primitive,
    Tensor,
    SchemaDict,
    HubSchema,
    featurify,
)
from hub.log import logger

# from hub.api.tensorview import TensorView
# from hub.api.datasetview import DatasetView
from hub.api.objectview import ObjectView, DatasetView
from hub.api.tensorview import TensorView
from hub.api.dataset_utils import (
    create_numpy_dict,
    get_value,
    slice_extract_info,
    slice_split,
    str_to_int,
)

import hub.schema.serialize
import hub.schema.deserialize
from hub.schema.features import flatten

from hub.store.dynamic_tensor import DynamicTensor
from hub.store.store import get_fs_and_path, get_storage_map
from hub.exceptions import (
    HubDatasetNotFoundException,
    NotHubDatasetToOverwriteException,
    NotHubDatasetToAppendException,
    ShapeArgumentNotFoundException,
    SchemaArgumentNotFoundException,
    ModuleNotInstalledException,
    NoneValueException,
    ShapeLengthException,
    WrongUsernameException,
)
from hub.store.metastore import MetaStorage
from hub.client.hub_control import HubControlClient
from hub.schema import Audio, BBox, ClassLabel, Image, Sequence, Text, Video
from hub.numcodecs import PngCodec

from hub.utils import norm_cache, norm_shape
from hub import defaults


def get_file_count(fs: fsspec.AbstractFileSystem, path):
    return len(fs.listdir(path, detail=False))


class Dataset:
    def __init__(
        self,
        url: str,
        mode: str = "a",
        shape=None,
        schema=None,
        token=None,
        fs=None,
        fs_map=None,
        meta_information=dict(),
        cache: int = defaults.DEFAULT_MEMORY_CACHE_SIZE,
        storage_cache: int = defaults.DEFAULT_STORAGE_CACHE_SIZE,
        lock_cache=True,
        tokenizer=None,
        lazy: bool = True,
        public: bool = True,
    ):
        """| Open a new or existing dataset for read/write

        Parameters
        ----------
        url: str
            The url where dataset is located/should be created
        mode: str, optional (default to "a")
            Python way to tell whether dataset is for read or write (ex. "r", "w", "a")
        shape: tuple, optional
            Tuple with (num_samples,) format, where num_samples is number of samples
        schema: optional
            Describes the data of a single sample. Hub schemas are used for that
            Required for 'a' and 'w' modes
        token: str or dict, optional
            If url is refering to a place where authorization is required,
            token is the parameter to pass the credentials, it can be filepath or dict
        fs: optional
        fs_map: optional
        meta_information: optional ,give information about dataset in a dictionary.
        cache: int, optional
            Size of the memory cache. Default is 64MB (2**26)
            if 0, False or None, then cache is not used
        storage_cache: int, optional
            Size of the storage cache. Default is 256MB (2**28)
            if 0, False or None, then storage cache is not used
        lock_cache: bool, optional
            Lock the cache for avoiding multiprocessing errors
        lazy: bool, optional
            Setting this to False will stop lazy computation and will allow items to be accessed without .compute()
        public: bool, optional
            only applicable if using hub storage, ignored otherwise
            setting this to False allows only the user who created it to access the dataset and
            the dataset won't be visible in the visualizer to the public
        """

        shape = norm_shape(shape)
        if len(shape) != 1:
            raise ShapeLengthException()
        mode = mode or "a"
        storage_cache = norm_cache(storage_cache) if cache else 0
        cache = norm_cache(cache)
        schema: SchemaDict = featurify(schema) if schema else None

        self._url = url
        self._token = token
        self._mode = mode
        self.tokenizer = tokenizer
        self.lazy = lazy

        self._fs, self._path = (
            (fs, url) if fs else get_fs_and_path(self._url, token=token, public=public)
        )
        self._cache = cache
        self._storage_cache = storage_cache
        self.lock_cache = lock_cache
        self.verison = "1.x"

        needcreate = self._check_and_prepare_dir()
        fs_map = fs_map or get_storage_map(
            self._fs, self._path, cache, lock=lock_cache, storage_cache=storage_cache
        )
        self._fs_map = fs_map
        self._meta_information = meta_information
        self.username = None
        self.dataset_name = None
        if not needcreate:
            self.meta = json.loads(fs_map["meta.json"].decode("utf-8"))
            self._shape = tuple(self.meta["shape"])
            self._schema = hub.schema.deserialize.deserialize(self.meta["schema"])
            self._meta_information = self.meta.get("meta_info") or dict()
<<<<<<< HEAD
            self._flat_tensors = tuple(flatten(self._schema))
=======
            self._flat_tensors = tuple(flatten(self.schema))
>>>>>>> 5038ee04
            self._tensors = dict(self._open_storage_tensors())
            if shape != (None,) and shape != self._shape:
                raise TypeError(
                    f"Shape in metafile [{self._shape}]  and shape in arguments [{shape}] are !=, use mode='w' to overwrite dataset"
                )
            if schema is not None and sorted(schema.dict_.keys()) != sorted(
                self._schema.dict_.keys()
            ):
                raise TypeError(
                    "Schema in metafile and schema in arguments do not match, use mode='w' to overwrite dataset"
                )

        else:
            if shape[0] is None:
                raise ShapeArgumentNotFoundException()
            if schema is None:
                raise SchemaArgumentNotFoundException()
            try:
                if shape is None:
                    raise ShapeArgumentNotFoundException()
                if schema is None:
                    raise SchemaArgumentNotFoundException()
                self._schema = schema
                self._shape = tuple(shape)
                self.meta = self._store_meta()
<<<<<<< HEAD
                self._meta_information = self.meta["meta_info"]
                self._flat_tensors = tuple(flatten(self._schema))
=======
                self._meta_information = meta_information
                self._flat_tensors = tuple(flatten(self.schema))
>>>>>>> 5038ee04
                self._tensors = dict(self._generate_storage_tensors())
                self.flush()
            except Exception as e:
                try:
                    self.close()
                except Exception:
                    pass
                self._fs.rm(self._path, recursive=True)
                logger.error("Deleting the dataset " + traceback.format_exc() + str(e))
                raise

        if needcreate and (
            self._path.startswith("s3://snark-hub-dev/")
            or self._path.startswith("s3://snark-hub/")
        ):
            subpath = self._path[5:]
            spl = subpath.split("/")
            if len(spl) < 4:
                raise ValueError("Invalid Path for dataset")
            self.username = spl[-2]
            self.dataset_name = spl[-1]
            HubControlClient().create_dataset_entry(
                self.username, self.dataset_name, self.meta, public=public
            )

    @property
    def mode(self):
        return self._mode

    @property
    def url(self):
        return self._url

    @property
    def shape(self):
        return self._shape

    @property
    def token(self):
        return self._token

    @property
    def cache(self):
        return self._cache

    @property
    def storage_cache(self):
        return self._storage_cache

    @property
    def schema(self):
        return self._schema

    @property
    def meta_information(self):
        return self._meta_information

    def _store_meta(self) -> dict:

        meta = {
            "shape": self._shape,
            "schema": hub.schema.serialize.serialize(self._schema),
            "version": 1,
        }

        if self._meta_information != None:
            meta["meta_info"] = self._meta_information

        self._fs_map["meta.json"] = bytes(json.dumps(meta), "utf-8")
        return meta

    def _check_and_prepare_dir(self):
        """
        Checks if input data is ok.
        Creates or overwrites dataset folder.
        Returns True dataset needs to be created opposed to read.
        """
        fs, path, mode = self._fs, self._path, self._mode
        if path.startswith("s3://"):
            with open(posixpath.expanduser("~/.activeloop/store"), "rb") as f:
                stored_username = json.load(f)["_id"]
            current_username = path.split("/")[-2]
            if stored_username != current_username:
                try:
                    fs.listdir(path)
                except:
                    raise WrongUsernameException(stored_username)
        exist_meta = fs.exists(posixpath.join(path, "meta.json"))
        if exist_meta:
            if "w" in mode:
                fs.rm(path, recursive=True)
                fs.makedirs(path)
                return True
            return False
        else:
            if "r" in mode:
                raise HubDatasetNotFoundException(path)
            exist_dir = fs.exists(path)
            if not exist_dir:
                fs.makedirs(path)
            elif get_file_count(fs, path) > 0:
                if "w" in mode:
                    raise NotHubDatasetToOverwriteException()
                else:
                    raise NotHubDatasetToAppendException()
            return True

    def _get_dynamic_tensor_dtype(self, t_dtype):
        if isinstance(t_dtype, Primitive):
            return t_dtype.dtype
        elif isinstance(t_dtype.dtype, Primitive):
            return t_dtype.dtype.dtype
        else:
            return "object"

    def _get_compressor(self, compressor: str):
        if compressor.lower() == "lz4":
            return numcodecs.LZ4(numcodecs.lz4.DEFAULT_ACCELERATION)
        elif compressor.lower() == "zstd":
            return numcodecs.Zstd(numcodecs.zstd.DEFAULT_CLEVEL)
        elif compressor.lower() == "default":
            return "default"
        elif compressor.lower() == "png":
            return PngCodec(solo_channel=True)
        else:
            raise ValueError(
                f"Wrong compressor: {compressor}, only LZ4 and ZSTD are supported"
            )

    def _generate_storage_tensors(self):
        for t in self._flat_tensors:
            t_dtype, t_path = t
            path = posixpath.join(self._path, t_path[1:])
            self._fs.makedirs(posixpath.join(path, "--dynamic--"))
            yield t_path, DynamicTensor(
                fs_map=MetaStorage(
                    t_path,
                    get_storage_map(
                        self._fs,
                        path,
                        self._cache,
                        self.lock_cache,
                        storage_cache=self._storage_cache,
                    ),
                    self._fs_map,
                ),
                mode=self._mode,
                shape=self._shape + t_dtype.shape,
                max_shape=self._shape + t_dtype.max_shape,
                dtype=self._get_dynamic_tensor_dtype(t_dtype),
                chunks=t_dtype.chunks,
                compressor=self._get_compressor(t_dtype.compressor),
            )

    def _open_storage_tensors(self):
        for t in self._flat_tensors:
            t_dtype, t_path = t
            path = posixpath.join(self._path, t_path[1:])
            yield t_path, DynamicTensor(
                fs_map=MetaStorage(
                    t_path,
                    get_storage_map(
                        self._fs,
                        path,
                        self._cache,
                        self.lock_cache,
                        storage_cache=self._storage_cache,
                    ),
                    self._fs_map,
                ),
                mode=self._mode,
                # FIXME We don't need argument below here
                shape=self._shape + t_dtype.shape,
            )

    def __getitem__(self, slice_):
        """| Gets a slice or slices from dataset
        | Usage:
        >>> return ds["image", 5, 0:1920, 0:1080, 0:3].compute() # returns numpy array
        >>> images = ds["image"]
        >>> return images[5].compute() # returns numpy array
        >>> images = ds["image"]
        >>> image = images[5]
        >>> return image[0:1920, 0:1080, 0:3].compute()
        """
        if not isinstance(slice_, abc.Iterable) or isinstance(slice_, str):
            slice_ = [slice_]
        slice_ = list(slice_)
        subpath, slice_list = slice_split(slice_)
        if not subpath:
            if len(slice_list) > 1:
                raise ValueError(
                    "Can't slice a dataset with multiple slices without subpath"
                )
            num, ofs = slice_extract_info(slice_list[0], self._shape[0])
            return DatasetView(
                dataset=self,
                num_samples=num,
                offset=ofs,
                squeeze_dim=isinstance(slice_list[0], int),
                lazy=self.lazy,
            )
        elif not slice_list:
            if subpath in self._tensors.keys():
                tensorview = TensorView(
                    dataset=self,
                    subpath=subpath,
                    slice_=slice(0, self._shape[0]),
                    lazy=self.lazy,
                )
                if self.lazy:
                    return tensorview
                else:
                    return tensorview.compute()
            for key in self._tensors.keys():
                if subpath.startswith(key):
                    objectview = ObjectView(
                        dataset=self, subpath=subpath, lazy=self.lazy
                    )
                    if self.lazy:
                        return objectview
                    else:
                        return objectview.compute()
            return self._get_dictionary(subpath)
        else:
            num, ofs = slice_extract_info(slice_list[0], self.shape[0])
            schema_obj = self.schema.dict_[subpath.split("/")[1]]
            if subpath in self._tensors.keys() and (
                not isinstance(schema_obj, Sequence) or len(slice_list) <= 1
            ):
                tensorview = TensorView(
                    dataset=self, subpath=subpath, slice_=slice_list, lazy=self.lazy
                )
                if self.lazy:
                    return tensorview
                else:
                    return tensorview.compute()
            for key in self._tensors.keys():
                if subpath.startswith(key):
                    objectview = ObjectView(
                        dataset=self,
                        subpath=subpath,
                        slice_list=slice_list,
                        lazy=self.lazy,
                    )
                    if self.lazy:
                        return objectview
                    else:
                        return objectview.compute()
            if len(slice_list) > 1:
                raise ValueError("You can't slice a dictionary of Tensors")
            return self._get_dictionary(subpath, slice_list[0])

    def __setitem__(self, slice_, value):
        """| Sets a slice or slices with a value
        | Usage:
        >>> ds["image", 5, 0:1920, 0:1080, 0:3] = np.zeros((1920, 1080, 3), "uint8")
        >>> images = ds["image"]
        >>> image = images[5]
        >>> image[0:1920, 0:1080, 0:3] = np.zeros((1920, 1080, 3), "uint8")
        """
        assign_value = get_value(value)
        # handling strings and bytes
        assign_value = str_to_int(assign_value, self.tokenizer)

        if not isinstance(slice_, abc.Iterable) or isinstance(slice_, str):
            slice_ = [slice_]
        slice_ = list(slice_)
        subpath, slice_list = slice_split(slice_)

        if not subpath:
            raise ValueError("Can't assign to dataset sliced without subpath")
        elif not slice_list:
            if subpath in self._tensors.keys():
                self._tensors[subpath][:] = assign_value  # Add path check
            else:
                ObjectView(dataset=self, subpath=subpath)[:] = assign_value
        else:
            if subpath in self._tensors.keys():
                self._tensors[subpath][slice_list] = assign_value
            else:
                ObjectView(dataset=self, subpath=subpath, slice_list=slice_list)[
                    :
                ] = assign_value

    def resize_shape(self, size: int) -> None:
        """ Resize the shape of the dataset by resizing each tensor first dimension """
        if size == self._shape[0]:
            return

        self._shape = (int(size),)
        self.meta = self._store_meta()
        for t in self._tensors.values():
            t.resize_shape(int(size))

        self._update_dataset_state()

    def append_shape(self, size: int):
        """ Append the shape: Heavy Operation """
        size += self._shape[0]
        self.resize_shape(size)

    def delete(self):
        """ Deletes the dataset """
        fs, path = self._fs, self._path
        exist_meta = fs.exists(posixpath.join(path, "meta.json"))
        if exist_meta:
            fs.rm(path, recursive=True)
            if self.username is not None:
                HubControlClient().delete_dataset_entry(
                    self.username, self.dataset_name
                )
            return True
        return False

    def to_pytorch(
        self,
        transform=None,
        inplace=True,
        output_type=dict,
        offset=None,
        num_samples=None,
    ):
        """| Converts the dataset into a pytorch compatible format.

        Parameters
        ----------
        transform: function that transforms data in a dict format
        inplace: bool, optional
            Defines if data should be converted to torch.Tensor before or after Transforms applied (depends on what data
            type you need for Transforms). Default is True.
        output_type: one of list, tuple, dict, optional
            Defines the output type. Default is dict - same as in original Hub Dataset.
        offset: int, optional
            The offset from which dataset needs to be converted
        num_samples: int, optional
            The number of samples required of the dataset that needs to be converted
        """
        if "torch" not in sys.modules:
            raise ModuleNotInstalledException("torch")
        import torch

        global torch

        self.flush()  # FIXME Without this some tests in test_converters.py fails, not clear why
        return TorchDataset(
            self,
            transform,
            inplace=inplace,
            output_type=output_type,
            offset=offset,
            num_samples=num_samples,
        )

    def to_tensorflow(self, offset=None, num_samples=None):
        """| Converts the dataset into a tensorflow compatible format

        Parameters
        ----------
        offset: int, optional
            The offset from which dataset needs to be converted
        num_samples: int, optional
            The number of samples required of the dataset that needs to be converted
        """
        if "tensorflow" not in sys.modules:
            raise ModuleNotInstalledException("tensorflow")
        else:
            import tensorflow as tf

            global tf

        offset = 0 if offset is None else offset
        num_samples = self._shape[0] if num_samples is None else num_samples

        def tf_gen():
            for index in range(offset, offset + num_samples):
                d = {}
                for key in self._tensors.keys():
                    split_key = key.split("/")
                    cur = d
                    for i in range(1, len(split_key) - 1):
                        if split_key[i] in cur.keys():
                            cur = cur[split_key[i]]
                        else:
                            cur[split_key[i]] = {}
                            cur = cur[split_key[i]]
                    cur[split_key[-1]] = self._tensors[key][index]
                yield (d)

        def dict_to_tf(my_dtype):
            d = {}
            for k, v in my_dtype.dict_.items():
                d[k] = dtype_to_tf(v)
            return d

        def tensor_to_tf(my_dtype):
            return dtype_to_tf(my_dtype.dtype)

        def dtype_to_tf(my_dtype):
            if isinstance(my_dtype, SchemaDict):
                return dict_to_tf(my_dtype)
            elif isinstance(my_dtype, Tensor):
                return tensor_to_tf(my_dtype)
            elif isinstance(my_dtype, Primitive):
                if str(my_dtype._dtype) == "object":
                    return "string"
                return str(my_dtype._dtype)

        def get_output_shapes(my_dtype):
            if isinstance(my_dtype, SchemaDict):
                return output_shapes_from_dict(my_dtype)
            elif isinstance(my_dtype, Tensor):
                return my_dtype.shape
            elif isinstance(my_dtype, Primitive):
                return ()

        def output_shapes_from_dict(my_dtype):
            d = {}
            for k, v in my_dtype.dict_.items():
                d[k] = get_output_shapes(v)
            return d

        output_types = dtype_to_tf(self._schema)
        output_shapes = get_output_shapes(self._schema)

        return tf.data.Dataset.from_generator(
            tf_gen, output_types=output_types, output_shapes=output_shapes
        )

    def _get_dictionary(self, subpath, slice_=None):
        """Gets dictionary from dataset given incomplete subpath"""
        tensor_dict = {}
        subpath = subpath if subpath.endswith("/") else subpath + "/"
        for key in self._tensors.keys():
            if key.startswith(subpath):
                suffix_key = key[len(subpath) :]
                split_key = suffix_key.split("/")
                cur = tensor_dict
                for i in range(len(split_key) - 1):
                    if split_key[i] not in cur.keys():
                        cur[split_key[i]] = {}
                    cur = cur[split_key[i]]
                slice_ = slice_ or slice(0, self._shape[0])
                tensorview = TensorView(
                    dataset=self, subpath=key, slice_=slice_, lazy=self.lazy
                )
                cur[split_key[-1]] = tensorview if self.lazy else tensorview.compute()
        if not tensor_dict:
            raise KeyError(f"Key {subpath} was not found in dataset")
        return tensor_dict

    def __iter__(self):
        """ Returns Iterable over samples """
        for i in range(len(self)):
            yield self[i]

    def __len__(self):
        """ Number of samples in the dataset """
        return self._shape[0]

    def disable_lazy(self):
        self.lazy = False

    def enable_lazy(self):
        self.lazy = True

    def flush(self):
        """Save changes from cache to dataset final storage.
        Does not invalidate this object.
        """
        for t in self._tensors.values():
            t.flush()
        self._fs_map.flush()
        self._update_dataset_state()

    def commit(self):
        """ Deprecated alias to flush()"""
        self.flush()

    def close(self):
        """Save changes from cache to dataset final storage.
        This invalidates this object.
        """
        for t in self._tensors.values():
            t.close()
        self._fs_map.close()
        self._update_dataset_state()

    def _update_dataset_state(self):
        if self.username is not None:
            HubControlClient().update_dataset_state(
                self.username, self.dataset_name, "UPLOADED"
            )

    def numpy(self):
        return [create_numpy_dict(self, i) for i in range(self._shape[0])]

    def compute(self):
        return self.numpy()

    def __str__(self):
        return (
            "Dataset(schema="
            + str(self._schema)
            + "url="
            + "'"
            + self._url
            + "'"
            + ", shape="
            + str(self._shape)
            + ", mode="
            + "'"
            + self._mode
            + "')"
        )

    def __repr__(self):
        return self.__str__()

    def __enter__(self):
        return self

    def __exit__(self, exc_type, exc_value, exc_traceback):
        self.close()

    @property
    def keys(self):
        """
        Get Keys of the dataset
        """
        return self._tensors.keys()

    @staticmethod
    def from_tensorflow(ds, scheduler: str = "single", workers: int = 1):
        """Converts a tensorflow dataset into hub format.

        Parameters
        ----------
        dataset:
            The tensorflow dataset object that needs to be converted into hub format
        scheduler: str
            choice between "single", "threaded", "processed"
        workers: int
            how many threads or processes to use

        Examples
        --------
        >>> ds = tf.data.Dataset.from_tensor_slices(tf.range(10))
        >>> out_ds = hub.Dataset.from_tensorflow(ds)
        >>> res_ds = out_ds.store("username/new_dataset") # res_ds is now a usable hub dataset

        >>> ds = tf.data.Dataset.from_tensor_slices({'a': [1, 2], 'b': [5, 6]})
        >>> out_ds = hub.Dataset.from_tensorflow(ds)
        >>> res_ds = out_ds.store("username/new_dataset") # res_ds is now a usable hub dataset

        >>> ds = hub.Dataset(schema=my_schema, shape=(1000,), url="username/dataset_name", mode="w")
        >>> ds = ds.to_tensorflow()
        >>> out_ds = hub.Dataset.from_tensorflow(ds)
        >>> res_ds = out_ds.store("username/new_dataset") # res_ds is now a usable hub dataset
        """
        if "tensorflow" not in sys.modules:
            raise ModuleNotInstalledException("tensorflow")
        else:
            import tensorflow as tf

            global tf

        def generate_schema(ds):
            if isinstance(ds._structure, tf.python.framework.tensor_spec.TensorSpec):
                return tf_to_hub({"data": ds._structure}).dict_
            return tf_to_hub(ds._structure).dict_

        def tf_to_hub(tf_dt):
            if isinstance(tf_dt, dict):
                return dict_to_hub(tf_dt)
            elif isinstance(tf_dt, tf.python.framework.tensor_spec.TensorSpec):
                return TensorSpec_to_hub(tf_dt)

        def TensorSpec_to_hub(tf_dt):
            dt = tf_dt.dtype.name if tf_dt.dtype.name != "string" else "object"
            shape = tuple(tf_dt.shape) if tf_dt.shape.rank is not None else (None,)
            return Tensor(shape=shape, dtype=dt)

        def dict_to_hub(tf_dt):
            d = {
                key.replace("/", "_"): tf_to_hub(value) for key, value in tf_dt.items()
            }
            return SchemaDict(d)

        my_schema = generate_schema(ds)

        def transform_numpy(sample):
            d = {}
            for k, v in sample.items():
                k = k.replace("/", "_")
                if not isinstance(v, dict):
                    if isinstance(v, (tuple, list)):
                        new_v = list(v)
                        for i in range(len(new_v)):
                            new_v[i] = new_v[i].numpy()
                        d[k] = tuple(new_v) if isinstance(v, tuple) else new_v
                    else:
                        d[k] = v.numpy()
                else:
                    d[k] = transform_numpy(v)
            return d

        @hub.transform(schema=my_schema, scheduler=scheduler, workers=workers)
        def my_transform(sample):
            sample = sample if isinstance(sample, dict) else {"data": sample}
            return transform_numpy(sample)

        return my_transform(ds)

    @staticmethod
    def from_tfds(
        dataset,
        split=None,
        num: int = -1,
        sampling_amount: int = 1,
        scheduler: str = "single",
        workers: int = 1,
    ):
        """| Converts a TFDS Dataset into hub format.

        Parameters
        ----------
        dataset: str
            The name of the tfds dataset that needs to be converted into hub format
        split: str, optional
            A string representing the splits of the dataset that are required such as "train" or "test+train"
            If not present, all the splits of the dataset are used.
        num: int, optional
            The number of samples required. If not present, all the samples are taken.
            If count is -1, or if count is greater than the size of this dataset, the new dataset will contain all elements of this dataset.
        sampling_amount: float, optional
            a value from 0 to 1, that specifies how much of the dataset would be sampled to determinte feature shapes
            value of 0 would mean no sampling and 1 would imply that entire dataset would be sampled
        scheduler: str
            choice between "single", "threaded", "processed"
        workers: int
            how many threads or processes to use

        Examples
        --------
        >>> out_ds = hub.Dataset.from_tfds('mnist', split='test+train', num=1000)
        >>> res_ds = out_ds.store("username/mnist") # res_ds is now a usable hub dataset
        """
        try:
            import tensorflow_datasets as tfds

            global tfds
        except Exception:
            raise ModuleNotInstalledException("tensorflow_datasets")

        ds_info = tfds.load(dataset, with_info=True)

        if split is None:
            all_splits = ds_info[1].splits.keys()
            split = "+".join(all_splits)

        ds = tfds.load(dataset, split=split)
        ds = ds.take(num)
        max_dict = defaultdict(lambda: None)

        def sampling(ds):
            try:
                subset_len = len(ds) if hasattr(ds, "__len__") else num
            except Exception:
                subset_len = max(num, 5)

            subset_len = int(max(subset_len * sampling_amount, 5))
            samples = ds.take(subset_len)
            for smp in samples:
                dict_sampling(smp)

        def dict_sampling(d, path=""):
            for k, v in d.items():
                k = k.replace("/", "_")
                cur_path = path + "/" + k
                if isinstance(v, dict):
                    dict_sampling(v)
                elif hasattr(v, "shape") and v.dtype != "string":
                    if cur_path not in max_dict.keys():
                        max_dict[cur_path] = v.shape
                    else:
                        max_dict[cur_path] = tuple(
                            [max(value) for value in zip(max_dict[cur_path], v.shape)]
                        )
                elif hasattr(v, "shape") and v.dtype == "string":
                    if cur_path not in max_dict.keys():
                        max_dict[cur_path] = (len(v.numpy()),)
                    else:
                        max_dict[cur_path] = max(
                            ((len(v.numpy()),), max_dict[cur_path])
                        )

        if sampling_amount > 0:
            sampling(ds)

        def generate_schema(ds):
            tf_schema = ds[1].features
            return to_hub(tf_schema).dict_

        def to_hub(tf_dt, max_shape=None, path=""):
            if isinstance(tf_dt, tfds.features.FeaturesDict):
                return sdict_to_hub(tf_dt, path=path)
            elif isinstance(tf_dt, tfds.features.Image):
                return image_to_hub(tf_dt, max_shape=max_shape)
            elif isinstance(tf_dt, tfds.features.ClassLabel):
                return class_label_to_hub(tf_dt, max_shape=max_shape)
            elif isinstance(tf_dt, tfds.features.Video):
                return video_to_hub(tf_dt, max_shape=max_shape)
            elif isinstance(tf_dt, tfds.features.Text):
                return text_to_hub(tf_dt, max_shape=max_shape)
            elif isinstance(tf_dt, tfds.features.Sequence):
                return sequence_to_hub(tf_dt, max_shape=max_shape)
            elif isinstance(tf_dt, tfds.features.BBoxFeature):
                return bbox_to_hub(tf_dt, max_shape=max_shape)
            elif isinstance(tf_dt, tfds.features.Audio):
                return audio_to_hub(tf_dt, max_shape=max_shape)
            elif isinstance(tf_dt, tfds.features.Tensor):
                return tensor_to_hub(tf_dt, max_shape=max_shape)
            else:
                if tf_dt.dtype.name != "string":
                    return tf_dt.dtype.name

        def sdict_to_hub(tf_dt, path=""):
            d = {}
            for key, value in tf_dt.items():
                key = key.replace("/", "_")
                cur_path = path + "/" + key
                d[key] = to_hub(value, max_dict[cur_path], cur_path)
            return SchemaDict(d)

        def tensor_to_hub(tf_dt, max_shape=None):
            if tf_dt.dtype.name == "string":
                max_shape = max_shape or (100000,)
                return Text(shape=(None,), dtype="int64", max_shape=(100000,))
            dt = tf_dt.dtype.name
            if max_shape and len(max_shape) > len(tf_dt.shape):
                max_shape = max_shape[(len(max_shape) - len(tf_dt.shape)) :]

            max_shape = max_shape or tuple(
                10000 if dim is None else dim for dim in tf_dt.shape
            )
            return Tensor(shape=tf_dt.shape, dtype=dt, max_shape=max_shape)

        def image_to_hub(tf_dt, max_shape=None):
            dt = tf_dt.dtype.name
            if max_shape and len(max_shape) > len(tf_dt.shape):
                max_shape = max_shape[(len(max_shape) - len(tf_dt.shape)) :]

            max_shape = max_shape or tuple(
                10000 if dim is None else dim for dim in tf_dt.shape
            )
            return Image(
                shape=tf_dt.shape,
                dtype=dt,
                max_shape=max_shape,  # compressor="png"
            )

        def class_label_to_hub(tf_dt, max_shape=None):
            if hasattr(tf_dt, "_num_classes"):
                return ClassLabel(
                    num_classes=tf_dt.num_classes,
                )
            else:
                return ClassLabel(names=tf_dt.names)

        def text_to_hub(tf_dt, max_shape=None):
            max_shape = max_shape or (100000,)
            dt = "int64"
            return Text(shape=(None,), dtype=dt, max_shape=max_shape)

        def bbox_to_hub(tf_dt, max_shape=None):
            dt = tf_dt.dtype.name
            return BBox(dtype=dt)

        def sequence_to_hub(tf_dt, max_shape=None):
            return Sequence(dtype=to_hub(tf_dt._feature), shape=())

        def audio_to_hub(tf_dt, max_shape=None):
            if max_shape and len(max_shape) > len(tf_dt.shape):
                max_shape = max_shape[(len(max_shape) - len(tf_dt.shape)) :]

            max_shape = max_shape or tuple(
                100000 if dim is None else dim for dim in tf_dt.shape
            )
            dt = tf_dt.dtype.name
            return Audio(
                shape=tf_dt.shape,
                dtype=dt,
                max_shape=max_shape,
                file_format=tf_dt._file_format,
                sample_rate=tf_dt._sample_rate,
            )

        def video_to_hub(tf_dt, max_shape=None):
            if max_shape and len(max_shape) > len(tf_dt.shape):
                max_shape = max_shape[(len(max_shape) - len(tf_dt.shape)) :]

            max_shape = max_shape or tuple(
                10000 if dim is None else dim for dim in tf_dt.shape
            )
            dt = tf_dt.dtype.name
            return Video(shape=tf_dt.shape, dtype=dt, max_shape=max_shape)

        my_schema = generate_schema(ds_info)

        def transform_numpy(sample):
            d = {}
            for k, v in sample.items():
                k = k.replace("/", "_")
                d[k] = transform_numpy(v) if isinstance(v, dict) else v.numpy()
            return d

        @hub.transform(schema=my_schema, scheduler=scheduler, workers=workers)
        def my_transform(sample):
            return transform_numpy(sample)

        return my_transform(ds)

    @staticmethod
    def from_pytorch(dataset, scheduler: str = "single", workers: int = 1):
        """| Converts a pytorch dataset object into hub format

        Parameters
        ----------
        dataset:
            The pytorch dataset object that needs to be converted into hub format
        scheduler: str
            choice between "single", "threaded", "processed"
        workers: int
            how many threads or processes to use
        """

        if "torch" not in sys.modules:
            raise ModuleNotInstalledException("torch")
        else:
            import torch

            global torch

        max_dict = defaultdict(lambda: None)

        def sampling(ds):
            for sample in ds:
                dict_sampling(sample)

        def dict_sampling(d, path=""):
            for k, v in d.items():
                k = k.replace("/", "_")
                cur_path = path + "/" + k
                if isinstance(v, dict):
                    dict_sampling(v, path=cur_path)
                elif isinstance(v, str):
                    if cur_path not in max_dict.keys():
                        max_dict[cur_path] = (len(v),)
                    else:
                        max_dict[cur_path] = max(((len(v)),), max_dict[cur_path])
                elif hasattr(v, "shape"):
                    if cur_path not in max_dict.keys():
                        max_dict[cur_path] = v.shape
                    else:
                        max_dict[cur_path] = tuple(
                            [max(value) for value in zip(max_dict[cur_path], v.shape)]
                        )

        sampling(dataset)

        def generate_schema(dataset):
            sample = dataset[0]
            return dict_to_hub(sample).dict_

        def dict_to_hub(dic, path=""):
            d = {}
            for k, v in dic.items():
                k = k.replace("/", "_")
                cur_path = path + "/" + k
                if isinstance(v, dict):
                    d[k] = dict_to_hub(v, path=cur_path)
                else:
                    value_shape = v.shape if hasattr(v, "shape") else ()
                    if isinstance(v, torch.Tensor):
                        v = v.numpy()
                    shape = tuple(None for it in value_shape)
                    max_shape = (
                        max_dict[cur_path] or tuple(10000 for it in value_shape)
                        if not isinstance(v, str)
                        else (10000,)
                    )
                    dtype = v.dtype.name if hasattr(v, "dtype") else type(v)
                    dtype = "int64" if isinstance(v, str) else dtype
                    d[k] = (
                        Tensor(shape=shape, dtype=dtype, max_shape=max_shape)
                        if not isinstance(v, str)
                        else Text(shape=(None,), dtype=dtype, max_shape=max_shape)
                    )
            return SchemaDict(d)

        my_schema = generate_schema(dataset)

        def transform_numpy(sample):
            d = {}
            for k, v in sample.items():
                k = k.replace("/", "_")
                d[k] = transform_numpy(v) if isinstance(v, dict) else v
            return d

        @hub.transform(schema=my_schema, scheduler=scheduler, workers=workers)
        def my_transform(sample):
            return transform_numpy(sample)

        return my_transform(dataset)


class TorchDataset:
    def __init__(
        self,
        ds,
        transform=None,
        inplace=True,
        output_type=dict,
        num_samples=None,
        offset=None,
    ):
        self._ds = None
        self._url = ds.url
        self._token = ds.token
        self._transform = transform
        self.inplace = inplace
        self.output_type = output_type
        self.num_samples = num_samples
        self.offset = offset

    def _do_transform(self, data):
        return self._transform(data) if self._transform else data

    def _init_ds(self):
        """
        For each process, dataset should be independently loaded
        """
        if self._ds is None:
            self._ds = Dataset(self._url, token=self._token, lock_cache=False)

    def __len__(self):
        self._init_ds()
        return self.num_samples if self.num_samples is not None else self._ds.shape[0]

    def __getitem__(self, index):
        index = index + self.offset if self.offset is not None else index
        self._init_ds()
        d = {}
        for key in self._ds._tensors.keys():
            split_key = key.split("/")
            cur = d
            for i in range(1, len(split_key) - 1):
                if split_key[i] not in cur.keys():
                    cur[split_key[i]] = {}
                cur = cur[split_key[i]]
            if not isinstance(self._ds._tensors[key][index], bytes) and not isinstance(
                self._ds._tensors[key][index], str
            ):
                t = self._ds._tensors[key][index]
                if self.inplace:
                    t = torch.tensor(t)
                cur[split_key[-1]] = t
        d = self._do_transform(d)
        if self.inplace & (self.output_type != dict) & (type(d) == dict):
            d = self.output_type(d.values())
        return d

    def __iter__(self):
        self._init_ds()
        for i in range(len(self)):
            yield self[i]<|MERGE_RESOLUTION|>--- conflicted
+++ resolved
@@ -151,11 +151,7 @@
             self._shape = tuple(self.meta["shape"])
             self._schema = hub.schema.deserialize.deserialize(self.meta["schema"])
             self._meta_information = self.meta.get("meta_info") or dict()
-<<<<<<< HEAD
             self._flat_tensors = tuple(flatten(self._schema))
-=======
-            self._flat_tensors = tuple(flatten(self.schema))
->>>>>>> 5038ee04
             self._tensors = dict(self._open_storage_tensors())
             if shape != (None,) and shape != self._shape:
                 raise TypeError(
@@ -181,13 +177,8 @@
                 self._schema = schema
                 self._shape = tuple(shape)
                 self.meta = self._store_meta()
-<<<<<<< HEAD
-                self._meta_information = self.meta["meta_info"]
-                self._flat_tensors = tuple(flatten(self._schema))
-=======
                 self._meta_information = meta_information
                 self._flat_tensors = tuple(flatten(self.schema))
->>>>>>> 5038ee04
                 self._tensors = dict(self._generate_storage_tensors())
                 self.flush()
             except Exception as e:
