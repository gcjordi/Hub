--- conflicted
+++ resolved
@@ -24,12 +24,9 @@
 
 from hub.api.datasetview import DatasetView, ObjectView, TensorView
 
-<<<<<<< HEAD
 from hub.api.datasetview import DatasetView
 from hub.api.objectview import ObjectView
 from hub.api.tensorview import TensorView
-=======
->>>>>>> 707dcb72
 from hub.api.dataset_utils import (
     create_numpy_dict,
     get_value,
@@ -1116,13 +1113,8 @@
         self._transform = transform
         self.inplace = inplace
         self.output_type = output_type
-<<<<<<< HEAD
         self.indexes = indexes
-=======
-        self.num_samples = num_samples
-        self.offset = offset
         self._inited = False
->>>>>>> 707dcb72
 
     def _do_transform(self, data):
         return self._transform(data) if self._transform else data
@@ -1146,7 +1138,20 @@
         self._init_ds()
         return len(self.indexes) if isinstance(self.indexes, list) else 1
 
-<<<<<<< HEAD
+    def _get_active_item(self, key, index):
+        active_range = self._active_chunks_range.get(key)
+        samples_per_chunk = self._samples_in_chunks[key]
+        if active_range is None or index not in active_range:
+            active_range_start = index - index % samples_per_chunk
+            active_range = range(
+                active_range_start, active_range_start + samples_per_chunk
+            )
+            self._active_chunks_range[key] = active_range
+            self._active_chunks[key] = self._ds._tensors[key][
+                active_range.start : active_range.stop
+            ]
+        return self._active_chunks[key][index % samples_per_chunk]
+
     def __getitem__(self, ind):
         if isinstance(self.indexes, int):
             if ind != 0:
@@ -1154,24 +1159,6 @@
             index = self.indexes
         else:
             index = self.indexes[ind]
-=======
-    def _get_active_item(self, key, index):
-        active_range = self._active_chunks_range.get(key)
-        samples_per_chunk = self._samples_in_chunks[key]
-        if active_range is None or index not in active_range:
-            active_range_start = index - index % samples_per_chunk
-            active_range = range(
-                active_range_start, active_range_start + samples_per_chunk
-            )
-            self._active_chunks_range[key] = active_range
-            self._active_chunks[key] = self._ds._tensors[key][
-                active_range.start : active_range.stop
-            ]
-        return self._active_chunks[key][index % samples_per_chunk]
-
-    def __getitem__(self, index):
-        index = index + self.offset if self.offset is not None else index
->>>>>>> 707dcb72
         self._init_ds()
         d = {}
         for key in self._ds._tensors.keys():
