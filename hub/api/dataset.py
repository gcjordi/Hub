--- conflicted
+++ resolved
@@ -4,7 +4,6 @@
 
 import numpy as np
 from hub.api.tensor import Tensor
-<<<<<<< HEAD
 
 from hub.core.tensor import tensor_exists
 from hub.core.dataset import dataset_exists
@@ -12,10 +11,8 @@
 from hub.core.meta.tensor_meta import tensor_meta_from_array
 
 from hub.core.typing import StorageProvider
-=======
 from hub.util.index import Index
 from hub.util.path import provider_from_path
->>>>>>> 28087171
 from hub.util.exceptions import (
     InvalidKeyTypeError,
     TensorAlreadyExistsError,
@@ -23,7 +20,6 @@
     UnsupportedTensorTypeError,
 )
 from hub.util.path import provider_from_path
-from hub.util.slice import merge_slices
 
 # Used to distinguish between attributes and items (tensors)
 DATASET_RESERVED_ATTRIBUTES = ["path", "mode", "index", "provider", "tensors"]
