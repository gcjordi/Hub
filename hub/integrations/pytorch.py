--- conflicted
+++ resolved
@@ -6,11 +6,7 @@
 from hub.util.remove_cache import remove_memory_cache
 from hub.util.join_chunks import join_chunks
 import numpy as np
-<<<<<<< HEAD
-import warnings
-=======
 import posixpath
->>>>>>> ab0de6aa
 from itertools import repeat
 from collections import defaultdict
 from typing import Any, Callable, List, Optional, Set, Dict, Union, Tuple
@@ -86,17 +82,20 @@
         self._import_torch()
         self.transform: Optional[Callable] = transform
         self.workers: int = workers
-        self.tuple_fields = tuple_fields
         self.map = ProcessPool(nodes=workers).map
         self.length = len(dataset)
-        self.keys: List[str] = list(dataset.tensors)
-        if tuple_fields is not None:
+
+        self.keys: List[str]
+        if tuple_fields is None:
+            self.keys = list(dataset.tensors)
+            self.tuple_mode = False
+        else:
             for field in tuple_fields:
                 if field not in self.keys:
                     raise TensorDoesNotExistError(field)
-            unused_tensors = [k for k in self.keys if k not in tuple_fields]
-            if unused_tensors:
-                warnings.warn("Unused tensors: %s." % (", ".join(unused_tensors)))
+            self.keys = tuple_fields
+            self.tuple_mode = True
+
         self.storage = remove_memory_cache(dataset.storage)
         if isinstance(self.storage, MemoryProvider):
             raise DatasetUnsupportedPytorch(
@@ -148,9 +147,7 @@
         return self.length
 
     def __getitem__(self, index: int):
-        tuple_mode = self.tuple_fields is not None
-        keys: List[str] = self.tuple_fields if tuple_mode else self.keys  # type: ignore
-        for key in keys:
+        for key in self.keys:
             # prefetch cache miss, fetch data
             if index not in self.all_index_value_maps[key]:
                 self._prefetch_data(key, index)
@@ -163,8 +160,8 @@
             self._all_shared_memory_clean_up()
             self.processed_range = slice(-1, -1)
 
-        if tuple_mode:
-            sample = tuple(sample[k] for k in keys)
+        if self.tuple_mode:
+            sample = tuple(sample[k] for k in self.keys)
 
         sample = self._apply_transform(sample)
 
