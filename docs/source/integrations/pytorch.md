# PyTorch

Here is an example to transform the dataset into Pytorch form.

```python
<<<<<<< HEAD
from hub import Dataset
=======
import torch
from hub import dataset
>>>>>>> 34ba0d0d

# Create dataset
ds = Dataset(
    "username/pytorch_example",
    shape=(640,),
    mode="w",
    schema={
        "image": features.Tensor((512, 512), dtype="float"),
        "label": features.Tensor((512, 512), dtype="float"),
    },
)

<<<<<<< HEAD
# Load to pytorch
ds = ds.to_pytorch()
=======
# Transform into Pytorch
ds = ds.to_pytorch(transform=None)
>>>>>>> 34ba0d0d
ds = torch.utils.data.DataLoader(
    ds,
    batch_size=8,
    num_workers=2,
)

# Iterate
for batch in ds:
    print(batch["image"], batch["label"])
```<|MERGE_RESOLUTION|>--- conflicted
+++ resolved
@@ -3,12 +3,8 @@
 Here is an example to transform the dataset into Pytorch form.
 
 ```python
-<<<<<<< HEAD
-from hub import Dataset
-=======
 import torch
 from hub import dataset
->>>>>>> 34ba0d0d
 
 # Create dataset
 ds = Dataset(
@@ -21,13 +17,8 @@
     },
 )
 
-<<<<<<< HEAD
-# Load to pytorch
-ds = ds.to_pytorch()
-=======
 # Transform into Pytorch
 ds = ds.to_pytorch(transform=None)
->>>>>>> 34ba0d0d
 ds = torch.utils.data.DataLoader(
     ds,
     batch_size=8,
