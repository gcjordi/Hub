<p align="center">
    <br>
    <img src="https://raw.githubusercontent.com/snarkai/Hub/master/docs/logo/hub_logo.png" width="50%"/>
    </br>
</p>

<p align="center">
    <a href="http://docs.activeloop.ai/">
        <img alt="Docs" src="https://readthedocs.org/projects/hubdb/badge/?version=latest">
    </a>
    <a href="https://pypi.org/project/hub/"><img src="https://badge.fury.io/py/hub.svg" alt="PyPI version" height="18"></a>
    <a href="https://pypi.org/project/hub/"><img src="https://img.shields.io/pypi/dm/hub.svg" alt="PyPI version" height="18"></a>
    <a href="https://app.circleci.com/pipelines/github/activeloopai/Hub">
    <img alt="CircleCI" src="https://img.shields.io/circleci/build/github/activeloopai/Hub?logo=circleci"> </a>
     <a href="https://github.com/activeloopai/Hub/issues">
    <img alt="GitHub issues" src="https://img.shields.io/github/issues/activeloopai/Hub"> </a>
    <a href="https://codecov.io/gh/activeloopai/Hub/branch/master"><img src="https://codecov.io/gh/activeloopai/Hub/branch/master/graph/badge.svg" alt="codecov" height="18"></a>
    <a href="https://twitter.com/intent/tweet?text=The%20fastest%20way%20to%20access%20and%20manage%20PyTorch%20and%20Tensorflow%20datasets%20is%20open-source&url=https://activeloop.ai/&via=activeloopai&hashtags=opensource,pytorch,tensorflow,data,datascience,datapipelines,activeloop,dockerhubfordatasets"> 
        <img alt="tweet" src="https://img.shields.io/twitter/url/http/shields.io.svg?style=social"> </a>  
   </br> 
    <a href="https://join.slack.com/t/hubdb/shared_invite/zt-ivhsj8sz-GWv9c5FLBDVw8vn~sxRKqQ">
  <img src="https://user-images.githubusercontent.com/13848158/97266254-9532b000-1841-11eb-8b06-ed73e99c2e5f.png" height="35" />
    </a>

---

</a>
</p>
<<<<<<< HEAD

<h3 align="center">
The fastest way to access and manage datasets for PyTorch and TensorFlow
</h3>
=======
>>>>>>> 933c2444


Activeloop's Hacktoberfest is extended till Nov 27! Check out our [Hacktoberfest Project Dashboard](https://github.com/activeloopai/Hub/projects/2) to contribute! 


<h3 align="center"> The Docker Hub for datasets. </h3>
<h4 align="center"> Hub is the fastest way to access & manage datasets for PyTorch and TensorFlow, and build scalable data pipelines.</h4>

---

### Contributors

[![](https://sourcerer.io/fame/davidbuniat/activeloopai/Hub/images/0)](https://sourcerer.io/fame/davidbuniat/activeloopai/Hub/links/0)[![](https://sourcerer.io/fame/davidbuniat/activeloopai/Hub/images/1)](https://sourcerer.io/fame/davidbuniat/activeloopai/Hub/links/1)[![](https://sourcerer.io/fame/davidbuniat/activeloopai/Hub/images/2)](https://sourcerer.io/fame/davidbuniat/activeloopai/Hub/links/2)[![](https://sourcerer.io/fame/davidbuniat/activeloopai/Hub/images/3)](https://sourcerer.io/fame/davidbuniat/activeloopai/Hub/links/3)[![](https://sourcerer.io/fame/davidbuniat/activeloopai/Hub/images/4)](https://sourcerer.io/fame/davidbuniat/activeloopai/Hub/links/4)[![](https://sourcerer.io/fame/davidbuniat/activeloopai/Hub/images/5)](https://sourcerer.io/fame/davidbuniat/activeloopai/Hub/links/5)[![](https://sourcerer.io/fame/davidbuniat/activeloopai/Hub/images/6)](https://sourcerer.io/fame/davidbuniat/activeloopai/Hub/links/6)[![](https://sourcerer.io/fame/davidbuniat/activeloopai/Hub/images/7)](https://sourcerer.io/fame/davidbuniat/activeloopai/Hub/links/7)


### Problems with Current Workflows

We realized that there are a few problems related with current workflow in deep learning data management through our experience of working with deep learning companies and researchers. Most of the time Data Scientists/ML researchers work on data management and preprocessing instead of doing modeling. Deep Learning often requires to work with large datasets. Those datasets can grow up to terabyte or even petabyte size.  It is hard to manage data, store, access, and version-control. It is time-consuming to download the data and link with the training or inference code. There is no easy way to access a chunk of it and possibly visualize. Wouldn’t it be more convenient to have large datasets stored & version-controlled as single numpy-like array on the cloud and have access to it from any machine at scale?

## Getting Started

### Access public data. Fast

We’ve talked the talk, now let’s walk through how it works:
```sh
pip3 install hub
```

You can access public datasets with a few lines of code.
```python
import hub

mnist = hub.load("mnist/mnist")
mnist["data"][0:1000].compute()
```

### Train a model

Load the data and directly train your model using pytorch

```python
import hub
import torch

mnist = hub.load("mnist/mnist")
mnist = mnist.to_pytorch(lambda x: (x["data"], x["labels"]))

train_loader = torch.utils.data.DataLoader(mnist, batch_size=1, num_workers=0)

for image, label in train_loader:
    # Training loop here
```

### Upload your dataset and access it from <ins>anywhere</ins> in 3 simple steps

1. Register a free account at [Activeloop](http://app.activeloop.ai) and authenticate locally
```sh
hub register
hub login
```

2. Then create a dataset and upload
```python
from hub import Dataset, features
import numpy as np

ds = Dataset(
    "username/basic",
    schema={
        "image": features.Tensor((512, 512), dtype="float"),
        "label": features.Tensor((512, 512), dtype="float"),
    },
)

ds["image"][:] = np.zeros((4, 512, 512))
ds["label"][:] = np.zeros((4, 512, 512))
ds.commit()
```

3. Access it from anywhere else in the world, on any device having a command line.
```python
import hub

ds = hub.load("username/basic")
```
### Look at Hub in action on Google Colab
- MNIST Classification with Hub and PyTorch  
&nbsp;
[![Open In Colab](https://colab.research.google.com/assets/colab-badge.svg)](https://colab.research.google.com/drive/1LUeZG20A4X4WZX2AYHdI4F6InG6Jb51i?usp=sharing)

For more advanced data pipelines like uploading large datasets or applying many transformations, please see [docs](http://docs.activeloop.ai).

## Things you can do with Hub
* Store large datasets with version-control
* Collaborate as in Google Docs: Multiple data scientists working on the same data in sync with no interruptions
* Access from multiple machines simultaneously
* Integration with your ML tools like Numpy, Dask, PyTorch, or TensorFlow.
* Create arrays as big as you want
* Take a quick look on your data without redundant manipulations/in a matter of seconds/etc.

## Use Cases
* **Aerial images**: [Satellite and drone imagery](https://activeloop.ai/usecase/intelinair)
* **Medical Images**: Volumetric images such as MRI or Xray
* **Self-Driving Cars**: [Radar, 3D LIDAR, Point Cloud, Semantic Segmentation, Video Objects](https://medium.com/snarkhub/extending-snark-hub-capabilities-to-handle-waymo-open-dataset-4dc7b7d8ab35)
* **Retail**: Self-checkout datasets
* **Media**: Images, Video, Audio storage

## Examples
Activeloop’s Hub format lets you achieve faster inference at a lower cost. Test out the datasets we’ve converted into Hub format - see for yourself!
- [Waymo Open Dataset](https://medium.com/snarkhub/extending-snark-hub-capabilities-to-handle-waymo-open-dataset-4dc7b7d8ab35)
- [Aptiv nuScenes](https://medium.com/snarkhub/snark-hub-is-hosting-nuscenes-dataset-for-autonomous-driving-1470ae3e1923)



# Disclaimers

Similarly to other dataset management packages, `Hub` is a utility library that downloads and prepares public datasets. We do not host or distribute these datasets, vouch for their quality or fairness, or claim that you have license to use the dataset. It is your responsibility to determine whether you have permission to use the dataset under the dataset's license.

If you're a dataset owner and wish to update any part of it (description, citation, etc.), or do not want your dataset to be included in this library, please get in touch through a [GitHub issue](https://github.com/activeloopai/Hub/issues/new). Thanks for your contribution to the ML community!<|MERGE_RESOLUTION|>--- conflicted
+++ resolved
@@ -26,13 +26,6 @@
 
 </a>
 </p>
-<<<<<<< HEAD
-
-<h3 align="center">
-The fastest way to access and manage datasets for PyTorch and TensorFlow
-</h3>
-=======
->>>>>>> 933c2444
 
 
 Activeloop's Hacktoberfest is extended till Nov 27! Check out our [Hacktoberfest Project Dashboard](https://github.com/activeloopai/Hub/projects/2) to contribute! 
